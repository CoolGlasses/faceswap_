--- conflicted
+++ resolved
@@ -5,25 +5,12 @@
 
 See the override methods for which methods are required.
 
-<<<<<<< HEAD
-The plugin will receive a dict containing:
+The plugin will receive a :class:`~plugins.extract.pipeline.ExtractMedia` object.
+
+For each source item, the plugin must pass a dict to finalize containing:
 
 >>> {"filename": <filename of source frame>,
->>>  "image": <source image>,
->>>  "detected_faces": <list of DetectedFace classes from lib/faces_detect>}
-=======
-The plugin will receive a :class:`~plugins.extract.pipeline.ExtractMedia` object.
->>>>>>> 44b7461c
-
-For each source item, the plugin must pass a dict to finalize containing:
-
->>> {"filename": <filename of source frame>,
-<<<<<<< HEAD
->>>  "image": <four channel source image>,
->>>  "detected_faces": <list of DetectedFace classes from lib/faces_detect>}
-=======
 >>>  "detected_faces": <list of bounding box dicts from lib/plugins/extract/detect/_base>}
->>>>>>> 44b7461c
 """
 
 import cv2
@@ -213,24 +200,5 @@
             output.add_detected_faces(self._output_faces)
             self._output_faces = []
             logger.trace("Yielding: (filename: '%s', image: %s, detected_faces: %s)",
-<<<<<<< HEAD
-                         retval["filename"], retval["image"].shape, len(retval["detected_faces"]))
-            yield retval
-=======
                          output.filename, output.image_shape, len(output.detected_faces))
-            yield output
-
-    # <<< PROTECTED ACCESS METHODS >>> #
-    @staticmethod
-    def _resize(image, target_size):
-        """ resize input and output of mask models appropriately """
-        height, width, channels = image.shape
-        image_size = max(height, width)
-        scale = target_size / image_size
-        if scale == 1.:
-            return image
-        method = cv2.INTER_CUBIC if scale > 1. else cv2.INTER_AREA  # pylint: disable=no-member
-        resized = cv2.resize(image, (0, 0), fx=scale, fy=scale, interpolation=method)
-        resized = resized if channels > 1 else resized[..., None]
-        return resized
->>>>>>> 44b7461c
+            yield output