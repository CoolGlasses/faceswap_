#!/usr/bin/env python3
"""
Return a requested detector/aligner pipeline

Tensorflow does not like to release GPU VRAM, so parallel plugins need to be managed to work
together.

This module sets up a pipeline for the extraction workflow, loading align and detect plugins
either in parallal or in series, giving easy access to input and output.

 """

import logging

from lib.gpu_stats import GPUStats
from lib.queue_manager import queue_manager, QueueEmpty
from lib.utils import get_backend
from plugins.plugin_loader import PluginLoader

logger = logging.getLogger(__name__)  # pylint:disable=invalid-name


class Extractor():
    """ Creates a :mod:`~plugins.extract.detect`/:mod:`~plugins.extract.align` pipeline and yields
    results frame by frame from the :attr:`detected_faces` generator

    :attr:`input_queue` is dynamically set depending on the current :attr:`phase` of extraction

    Parameters
    ----------
    detector: str
        The name of a detector plugin as exists in :mod:`plugins.extract.detect`
    aligner: str
        The name of an aligner plugin as exists in :mod:`plugins.extract.align`
    configfile: str, optional
        The path to a custom ``extract.ini`` configfile. If ``None`` then the system
        :file:`config/extract.ini` file will be used.
    multiprocess: bool, optional
        Whether to attempt processing the plugins in parallel. This may get overridden
        internally depending on the plugin combination. Default: ``False``
    rotate_images: str, optional
        Used to set the :attr:`~plugins.extract.detect.rotation` attribute. Pass in a single number
        to use increments of that size up to 360, or pass in a ``list`` of ``ints`` to enumerate
        exactly what angles to check. Can also pass in ``'on'`` to increment at 90 degree
        intervals. Default: ``None``
    min_size: int, optional
        Used to set the :attr:`~plugins.extract.detect.min_size` attribute Filters out faces
        detected below this size. Length, in pixels across the diagonal of the bounding box. Set
        to ``0`` for off. Default: ``0``
    normalize_method: {`None`, 'clahe', 'hist', 'mean'}, optional
        Used to set the :attr:`~plugins.extract.align.normalize_method` attribute. Normalize the
        images fed to the aligner.Default: ``None``

    Attributes
    ----------
    phase: str
        The current phase that the pipeline is running. Used in conjunction with :attr:`passes` and
        :attr:`final_pass` to indicate to the caller which phase is being processed
    """
    def __init__(self, detector, aligner, masker, configfile=None,
                 multiprocess=False, rotate_images=None, min_size=20,
                 normalize_method=None, input_size=256, output_size=256, coverage_ratio=1.):
        logger.debug("Initializing %s: (detector: %s, aligner: %s, masker: %s, "
                     "configfile: %s, multiprocess: %s, rotate_images: %s, min_size: %s, "
                     "normalize_method: %s, input_size: %s, output_size: %s, coverage_ratio: %s)",
                     self.__class__.__name__, detector, aligner, masker, configfile,
                     multiprocess, rotate_images, min_size, normalize_method, input_size,
                     output_size, coverage_ratio)
        self.phase = "detect"
        self._queue_size = 32
        self._vram_buffer = 320  # Leave a buffer for VRAM allocation
        self._detector = self._load_detector(detector, rotate_images, min_size, configfile)
        self._aligner = self._load_aligner(aligner, configfile, normalize_method)
        self._masker = self._load_masker(masker,
                                         configfile,
                                         input_size,
                                         output_size,
                                         coverage_ratio)
        self._is_parallel = self._set_parallel_processing(multiprocess)
        self._set_extractor_batchsize()
        self._queues = self._add_queues()
        logger.debug("Initialized %s", self.__class__.__name__)

    @property
    def input_queue(self):
        """ queue: Return the correct input queue depending on the current phase

        The input queue is the entry point into the extraction pipeline. A ``dict`` should
        be put to the queue in the following format(s):

        For detect/single phase operations:

        >>> {'filename': <path to the source image that is to be extracted from>,
        >>>  'image': <the source image as a numpy.array in BGR color format>}

        For align (2nd pass operations):

        >>> {'filename': <path to the source image that is to be extracted from>,
        >>>  'image': <the source image as a numpy.array in BGR color format>,
        >>>  'detected_faces: [<list of DetectedFace objects as generated from detect>]}

        """
        qname_dict = dict(detect="extract_detect_in",
                          align="extract_align_in",
                          mask="extract_mask_in")
        qname = "extract_detect_in" if self._is_parallel else qname_dict[self.phase]
        retval = self._queues[qname]
        logger.trace("%s: %s", qname, retval)
        return retval

    @property
    def passes(self):
        """ int: Returns the total number of passes the extractor needs to make.

        This is calculated on several factors (vram available, plugin choice,
        :attr:`multiprocess` etc.). It is useful for iterating over the pipeline
        and handling accordingly.

        Example
        -------
        >>> for phase in extractor.passes:
        >>>     if phase == 1:
        >>>         extractor.input_queue.put({"filename": "path/to/image/file",
        >>>                                    "image": np.array(image)})
        >>>     else:
        >>>         extractor.input_queue.put({"filename": "path/to/image/file",
        >>>                                    "image": np.array(image),
        >>>                                    "detected_faces": [<DetectedFace objects]})
        """
        retval = 1 if self._is_parallel else 3
        logger.trace(retval)
        return retval

    @property
    def final_pass(self):
        """ bool, Return ``True`` if this is the final extractor pass otherwise ``False``

        Useful for iterating over the pipeline :attr:`passes` or :func:`detected_faces` and
        handling accordingly.

        Example
        -------
        >>> for face in extractor.detected_faces():
        >>>     if extractor.final_pass:
        >>>         <do final processing>
        >>>     else:
        >>>         <do intermediate processing>
        >>>         extractor.input_queue.put({"filename": "path/to/image/file",
        >>>                                    "image": np.array(image),
        >>>                                    "detected_faces": [<DetectedFace objects]})
        """
        retval = self._is_parallel or self.phase == "mask"
        logger.trace(retval)
        return retval

    def set_batchsize(self, plugin_type, batchsize):
        """ Set the batchsize of a given :attr:`plugin_type` to the given :attr:`batchsize`.

        This should be set prior to :func:`launch` if the batchsize is to be manually overriden

        Parameters
        ----------
        plugin_type: {'aligner', 'detector'}
            The plugin_type to be overriden
        batchsize: int
            The batchsize to use for this plugin type
        """
        logger.debug("Overriding batchsize for plugin_type: %s to: %s", plugin_type, batchsize)
        plugin = getattr(self, "_{}".format(plugin_type))
        plugin.batchsize = batchsize

    def launch(self):
        """ Launches the plugin(s)

        This launches the plugins held in the pipeline, and should be called at the beginning
        of each :attr:`phase`. To ensure VRAM is conserved, It will only launch the plugin(s)
        required for the currently running phase

        Example
        -------
        >>> for phase in extractor.passes:
        >>>     extractor.launch():
        >>>         <do processing>
        """

        if self._is_parallel:
            self._launch_detector()
            self._launch_aligner()
            self._launch_masker()
        elif self.phase == "detect":
            self._launch_detector()
        elif self.phase == "align":
            self._launch_aligner()
        elif self.phase == "mask":
            self._launch_masker()

    def detected_faces(self):
        """ Generator that returns results, frame by frame from the extraction pipeline

        This is the exit point for the extraction pipeline and is used to obtain the output
        of any pipeline :attr:`phase`

        Yields
        ------
        faces: dict
            regardless of phase, the returned dictinary will contain, exclusively, ``filename``:
            the filename of the source image, ``image``: the ``numpy.array`` of the source image
            in BGR color format, ``detected_faces``: a list of
            :class:`~lib.faces_detect.Detected_Face` objects.

        Example
        -------
        >>> for face in extractor.detected_faces():
        >>>     filename = face["filename"]
        >>>     image = face["image"]
        >>>     detected_faces = face["detected_faces"]
        """
        logger.debug("Running Detection. Phase: '%s'", self.phase)
        # If not multiprocessing, intercept the align in queue for
        # detection phase
        out_queue = self._output_queue
        while True:
            try:
                if self._check_and_raise_error():
                    break
                faces = out_queue.get(True, 1)
                if faces == "EOF":
                    break
            except QueueEmpty:
                continue

            yield faces
        self._join_threads()
        if self.final_pass:
            # Cleanup queues
            for q_name in self._queues.keys():
                queue_manager.del_queue(q_name)
            logger.debug("Detection Complete")
        else:
            self.phase = "align" if self.phase == "detect" else "mask"
            logger.debug("Switching to %s phase", self.phase)

    # <<< INTERNAL METHODS >>> #
    @property
    def _output_queue(self):
        """ Return the correct output queue depending on the current phase """
        qname_dict = dict(detect="extract_align_in",
                          align="extract_mask_in",
                          mask="extract_mask_out")
        qname = "extract_mask_out" if self.final_pass else qname_dict[self.phase]
        retval = self._queues[qname]
        logger.trace("%s: %s", qname, retval)
        return retval

    @property
    def _active_plugins(self):
        """ Return the plugins that are currently active based on pass """
        if self.passes == 1:
            retval = [self._detector, self._aligner, self._masker]
        elif self.passes == 3 and self.phase == 'detect':
            retval = [self._detector]
        elif self.passes == 3 and self.phase == 'align':
            retval = [self._aligner]
        elif self.passes == 3 and self.phase == 'mask':
            retval = [self._masker]
        else:
            retval = [None]
        logger.trace("Active plugins: %s", retval)
        return retval

    def _add_queues(self):
        """ Add the required processing queues to Queue Manager """
        queues = dict()
        tasks = ["extract_detect_in", "extract_align_in", "extract_mask_in", "extract_mask_out"]
        for task in tasks:
            # Limit queue size to avoid stacking ram
            self._queue_size = 32
            if task == "extract_detect_in" or (not self._is_parallel
                                               and task == "extract_align_in"):
                self._queue_size = 64
            queue_manager.add_queue(task, maxsize=self._queue_size)
            queues[task] = queue_manager.get_queue(task)
        logger.debug("Queues: %s", queues)
        return queues

    def _set_parallel_processing(self, multiprocess):
        """ Set whether to run detect, align, and mask together or separately """

        if not multiprocess:
            logger.debug("Parallel processing disabled by cli.")
            return False

        gpu_stats = GPUStats()
        if gpu_stats.device_count == 0:
            logger.debug("No GPU detected. Enabling parallel processing.")
            return True

        if get_backend() == "amd":
            logger.debug("Parallel processing discabled by amd")
            return False

        vram_required = self._detector.vram + self._aligner.vram + self._masker.vram + self._vram_buffer
        stats = gpu_stats.get_card_most_free()
        vram_free = int(stats["free"])
        logger.verbose("%s - %sMB free of %sMB",
                       stats["device"],
                       vram_free,
                       int(stats["total"]))
        if vram_free <= vram_required:
            logger.warning("Not enough free VRAM for parallel processing. "
                           "Switching to serial")
            return False
        return True

    # << INTERNAL PLUGIN HANDLING >> #
    @staticmethod
    def _load_detector(detector, rotation, min_size, configfile):
        """ Set global arguments and load detector plugin """
        detector_name = detector.replace("-", "_").lower()
        logger.debug("Loading Detector: '%s'", detector_name)
        detector = PluginLoader.get_detector(detector_name)(rotation=rotation,
                                                            min_size=min_size,
                                                            configfile=configfile)
        return detector

    @staticmethod
    def _load_aligner(aligner, configfile, normalize_method):
        """ Set global arguments and load aligner plugin """
        aligner_name = aligner.replace("-", "_").lower()
        logger.debug("Loading Aligner: '%s'", aligner_name)
        aligner = PluginLoader.get_aligner(aligner_name)(configfile=configfile,
                                                         normalize_method=normalize_method)
        return aligner

<<<<<<< HEAD
    @staticmethod
    def _load_masker(masker, configfile, input_size, output_size, coverage_ratio):
        """ Set global arguments and load masker plugin """
        masker_name = masker.replace("-", "_").lower()
        logger.debug("Loading Masker: '%s'", masker_name)
        masker = PluginLoader.get_masker(masker_name)(configfile=configfile,
                                                      input_size=input_size,
                                                      output_size=output_size,
                                                      coverage_ratio=coverage_ratio)
        return masker
=======
    def _launch_aligner(self):
        """ Launch the face aligner """
        logger.debug("Launching Aligner")
        kwargs = dict(in_queue=self._queues["extract_align_in"],
                      out_queue=self._queues["extract_align_out"])
        self._aligner.initialize(**kwargs)
        self._aligner.start()
        logger.debug("Launched Aligner")
>>>>>>> d7596312

    def _launch_detector(self):
        """ Launch the face detector """
        logger.debug("Launching Detector")
        kwargs = dict(in_queue=self._queues["extract_detect_in"],
                      out_queue=self._queues["extract_align_in"])
        self._detector.initialize(**kwargs)
        self._detector.start()
        logger.debug("Launched Detector")

<<<<<<< HEAD
    def _launch_aligner(self):
        """ Launch the face aligner """
        logger.debug("Launching Aligner")
        kwargs = dict(in_queue=self._queues["extract_align_in"],
                      out_queue=self._queues["extract_mask_in"],
                      queue_size=self._queue_size)
        self._aligner.initialize(**kwargs)
        self._aligner.start()
        logger.debug("Launched Aligner")

    def _launch_masker(self):
        """ Launch the face masker """
        logger.debug("Launching Masker")
        kwargs = dict(in_queue=self._queues["extract_mask_in"],
                      out_queue=self._queues["extract_mask_out"],
                      queue_size=self._queue_size)
        self._masker.initialize(**kwargs)
        self._masker.start()
        logger.debug("Launched Masker")

    def _set_extractor_batchsize(self, vram_required, vram_free):
        """ Sets the batchsize of the used plugins based on their vram and
            vram_per_batch_requirements """
        batch_required = ((self._detector.vram_per_batch * self._detector.batchsize) +
                          (self._aligner.vram_per_batch * self._aligner.batchsize) +
                          (self._masker.vram_per_batch * self._masker.batchsize))
        plugin_required = vram_required + batch_required
        if plugin_required <= vram_free:
            logger.verbose("Plugin requirements within threshold: (plugin_required: %sMB, "
                           "vram_free: %sMB)", plugin_required, vram_free)
            return
        # Hacky split across 2 plugins
        available_for_batching = (vram_free - vram_required) // 3
        self._detector.batchsize = max(1, available_for_batching // self._detector.vram_per_batch)
        self._aligner.batchsize = max(1, available_for_batching // self._aligner.vram_per_batch)
        self._masker.batchsize = max(1, available_for_batching // self._masker.vram_per_batch)
        logger.verbose("Reset batchsizes: (detector: %s, aligner: %s, masker: %s)",
                       self._detector.batchsize,
                       self._aligner.batchsize,
                       self._masker.batchsize)
=======
    def _set_extractor_batchsize(self):
        """ Sets the batchsize of the requested plugins based on their vram and
            vram_per_batch_requirements if the the configured batchsize requires more
            vram than is available. Nvidia only. """
        if (self._detector.vram == 0 and self._aligner.vram == 0) or get_backend() != "nvidia":
            logger.debug("Either detector and aligner have no VRAM requirements or not running "
                         "on Nvidia. Not updating batchsize requirements.")
            return
        stats = GPUStats().get_card_most_free()
        vram_free = int(stats["free"])
        if self._is_parallel:
            vram_required = self._detector.vram + self._aligner.vram + self._vram_buffer
            batch_required = ((self._aligner.vram_per_batch * self._aligner.batchsize) +
                              (self._detector.vram_per_batch * self._detector.batchsize))
            plugin_required = vram_required + batch_required
            if plugin_required <= vram_free:
                logger.debug("Plugin requirements within threshold: (plugin_required: %sMB, "
                             "vram_free: %sMB)", plugin_required, vram_free)
                return
            # Hacky split across 2 plugins
            available_vram = (vram_free - vram_required) // 2
            for plugin in (self._aligner, self._detector):
                self._set_plugin_batchsize(plugin, available_vram)
        else:
            for plugin in (self._aligner, self._detector):
                vram_required = plugin.vram + self._vram_buffer
                batch_required = plugin.vram_per_batch * plugin.batchsize
                plugin_required = vram_required + batch_required
                if plugin_required <= vram_free:
                    logger.debug("%s requirements within threshold: (plugin_required: %sMB, "
                                 "vram_free: %sMB)", plugin.name, plugin_required, vram_free)
                    continue
                available_vram = vram_free - vram_required
                self._set_plugin_batchsize(plugin, available_vram)

    @staticmethod
    def _set_plugin_batchsize(plugin, available_vram):
        """ Set the batchsize for the given plugin based on given available vram """
        plugin.batchsize = max(1, available_vram // plugin.vram_per_batch)
        logger.verbose("Reset batchsize for %s to %s", plugin.name, plugin.batchsize)
>>>>>>> d7596312

    def _join_threads(self):
        """ Join threads for current pass """
        for plugin in self._active_plugins:
            plugin.join()

    def _check_and_raise_error(self):
        """ Check all threads for errors and raise if one occurs """
        for plugin in self._active_plugins:
            if plugin.check_and_raise_error():
                return True
        return False<|MERGE_RESOLUTION|>--- conflicted
+++ resolved
@@ -332,7 +332,6 @@
                                                          normalize_method=normalize_method)
         return aligner
 
-<<<<<<< HEAD
     @staticmethod
     def _load_masker(masker, configfile, input_size, output_size, coverage_ratio):
         """ Set global arguments and load masker plugin """
@@ -343,16 +342,6 @@
                                                       output_size=output_size,
                                                       coverage_ratio=coverage_ratio)
         return masker
-=======
-    def _launch_aligner(self):
-        """ Launch the face aligner """
-        logger.debug("Launching Aligner")
-        kwargs = dict(in_queue=self._queues["extract_align_in"],
-                      out_queue=self._queues["extract_align_out"])
-        self._aligner.initialize(**kwargs)
-        self._aligner.start()
-        logger.debug("Launched Aligner")
->>>>>>> d7596312
 
     def _launch_detector(self):
         """ Launch the face detector """
@@ -363,13 +352,11 @@
         self._detector.start()
         logger.debug("Launched Detector")
 
-<<<<<<< HEAD
     def _launch_aligner(self):
         """ Launch the face aligner """
         logger.debug("Launching Aligner")
         kwargs = dict(in_queue=self._queues["extract_align_in"],
-                      out_queue=self._queues["extract_mask_in"],
-                      queue_size=self._queue_size)
+                      out_queue=self._queues["extract_mask_in"])
         self._aligner.initialize(**kwargs)
         self._aligner.start()
         logger.debug("Launched Aligner")
@@ -378,58 +365,39 @@
         """ Launch the face masker """
         logger.debug("Launching Masker")
         kwargs = dict(in_queue=self._queues["extract_mask_in"],
-                      out_queue=self._queues["extract_mask_out"],
-                      queue_size=self._queue_size)
+                      out_queue=self._queues["extract_mask_out"])
         self._masker.initialize(**kwargs)
         self._masker.start()
         logger.debug("Launched Masker")
 
-    def _set_extractor_batchsize(self, vram_required, vram_free):
-        """ Sets the batchsize of the used plugins based on their vram and
-            vram_per_batch_requirements """
-        batch_required = ((self._detector.vram_per_batch * self._detector.batchsize) +
-                          (self._aligner.vram_per_batch * self._aligner.batchsize) +
-                          (self._masker.vram_per_batch * self._masker.batchsize))
-        plugin_required = vram_required + batch_required
-        if plugin_required <= vram_free:
-            logger.verbose("Plugin requirements within threshold: (plugin_required: %sMB, "
-                           "vram_free: %sMB)", plugin_required, vram_free)
-            return
-        # Hacky split across 2 plugins
-        available_for_batching = (vram_free - vram_required) // 3
-        self._detector.batchsize = max(1, available_for_batching // self._detector.vram_per_batch)
-        self._aligner.batchsize = max(1, available_for_batching // self._aligner.vram_per_batch)
-        self._masker.batchsize = max(1, available_for_batching // self._masker.vram_per_batch)
-        logger.verbose("Reset batchsizes: (detector: %s, aligner: %s, masker: %s)",
-                       self._detector.batchsize,
-                       self._aligner.batchsize,
-                       self._masker.batchsize)
-=======
     def _set_extractor_batchsize(self):
         """ Sets the batchsize of the requested plugins based on their vram and
             vram_per_batch_requirements if the the configured batchsize requires more
             vram than is available. Nvidia only. """
-        if (self._detector.vram == 0 and self._aligner.vram == 0) or get_backend() != "nvidia":
+        if (self._detector.vram == 0 and self._aligner.vram == 0 and self._masker.vram == 0)
+           or get_backend() != "nvidia":
             logger.debug("Either detector and aligner have no VRAM requirements or not running "
                          "on Nvidia. Not updating batchsize requirements.")
             return
         stats = GPUStats().get_card_most_free()
         vram_free = int(stats["free"])
         if self._is_parallel:
-            vram_required = self._detector.vram + self._aligner.vram + self._vram_buffer
-            batch_required = ((self._aligner.vram_per_batch * self._aligner.batchsize) +
-                              (self._detector.vram_per_batch * self._detector.batchsize))
+            vram_required = self._detector.vram + self._aligner.vram + self._masker.vram +
+                            self._vram_buffer
+            batch_required = ((self._detector.vram_per_batch * self._detector.batchsize) +
+                              (self._aligner.vram_per_batch * self._aligner.batchsize) +
+                              (self._masker.vram_per_batch * self._masker.batchsize))
             plugin_required = vram_required + batch_required
             if plugin_required <= vram_free:
                 logger.debug("Plugin requirements within threshold: (plugin_required: %sMB, "
                              "vram_free: %sMB)", plugin_required, vram_free)
                 return
             # Hacky split across 2 plugins
-            available_vram = (vram_free - vram_required) // 2
-            for plugin in (self._aligner, self._detector):
+            available_vram = (vram_free - vram_required) // 3
+            for plugin in (self._detector, self._aligner, self._masker):
                 self._set_plugin_batchsize(plugin, available_vram)
         else:
-            for plugin in (self._aligner, self._detector):
+            for plugin in (self._detector, self._aligner, self._masker):
                 vram_required = plugin.vram + self._vram_buffer
                 batch_required = plugin.vram_per_batch * plugin.batchsize
                 plugin_required = vram_required + batch_required
@@ -440,12 +408,12 @@
                 available_vram = vram_free - vram_required
                 self._set_plugin_batchsize(plugin, available_vram)
 
+
     @staticmethod
     def _set_plugin_batchsize(plugin, available_vram):
         """ Set the batchsize for the given plugin based on given available vram """
         plugin.batchsize = max(1, available_vram // plugin.vram_per_batch)
         logger.verbose("Reset batchsize for %s to %s", plugin.name, plugin.batchsize)
->>>>>>> d7596312
 
     def _join_threads(self):
         """ Join threads for current pass """
