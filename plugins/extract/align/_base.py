#!/usr/bin/env python3
""" Base class for Face Aligner plugins
    Plugins should inherit from this class

    See the override methods for which methods are
    required.

    The plugin will receive a dict containing:
    {"filename": <filename of source frame>,
     "image": <source image>,
     "detected_faces": <list of DlibRectangles>}

    For each source item, the plugin must pass a dict to finalize containing:
    {"filename": <filename of source frame>,
     "image": <source image>,
     "detected_faces": <list of dlibRectangles>,
     "landmarks": <list of landmarks>}
    """

import logging
import os
import traceback

from io import StringIO

from lib.aligner import Extract
from lib.gpu_stats import GPUStats

logger = logging.getLogger(__name__)  # pylint: disable=invalid-name


class Aligner():
    """ Landmarks Aligner Object """
    def __init__(self, loglevel):
        logger.debug("Initializing %s", self.__class__.__name__)
        self.loglevel = loglevel
        self.cachepath = os.path.join(os.path.dirname(__file__), ".cache")
        self.extract = Extract()
        self.init = None
        self.error = None

        # The input and output queues for the plugin.
        # See lib.queue_manager.QueueManager for getting queues
        self.queues = {"in": None, "out": None}

        #  Path to model if required
        self.model_path = self.set_model_path()

        # Approximate VRAM required for aligner. Used to calculate
        # how many parallel processes / batches can be run.
        # Be conservative to avoid OOM.
        self.vram = None
        logger.debug("Initialized %s", self.__class__.__name__)

    # <<< OVERRIDE METHODS >>> #
    # These methods must be overriden when creating a plugin
    @staticmethod
    def set_model_path():
        """ path to data file/models
            override for specific detector """
        raise NotImplementedError()

    def initialize(self, *args, **kwargs):
        """ Inititalize the aligner
            Tasks to be run before any alignments are performed.
            Override for specific detector """
        logger.debug("_base initialize %s: (PID: %s, args: %s, kwargs: %s)",
                     self.__class__.__name__, os.getpid(), args, kwargs)
        self.init = kwargs["event"]
        self.error = kwargs["error"]
        self.queues["in"] = kwargs["in_queue"]
        self.queues["out"] = kwargs["out_queue"]

    def align(self, *args, **kwargs):
        """ Process landmarks
            Override for specific detector
            Must return a list of dlib rects"""
        if not self.init:
            self.initialize(*args, **kwargs)
        logger.debug("Launching Align: (args: %s kwargs: %s)", args, kwargs)

    # <<< DETECTION WRAPPER >>> #
    def run(self, *args, **kwargs):
        """ Parent align process.
            This should always be called as the entry point so exceptions
            are passed back to parent.
            Do not override """
        try:
            self.align(*args, **kwargs)
        except Exception:  # pylint: disable=broad-except
            logger.error("Caught exception in child process: %s", os.getpid())
<<<<<<< HEAD
=======
            # Display traceback if in initialization stage
            if not self.init.is_set():
                logger.exception("Traceback:")
>>>>>>> 47b43191
            tb_buffer = StringIO()
            traceback.print_exc(file=tb_buffer)
            exception = {"exception": (os.getpid(), tb_buffer)}
            self.queues["out"].put(exception)
            exit(1)

    # <<< FINALIZE METHODS>>> #
    def finalize(self, output):
        """ This should be called as the final task of each plugin
            aligns faces and puts to the out queue """
        if output == "EOF":
            logger.trace("Item out: %s", output)
            self.queues["out"].put("EOF")
            return
        logger.trace("Item out: %s", {key: val
                                      for key, val in output.items()
                                      if key != "image"})
        self.queues["out"].put((output))

    # <<< MISC METHODS >>> #
    @staticmethod
    def get_vram_free():
        """ Return free and total VRAM on card with most VRAM free"""
        stats = GPUStats()
        vram = stats.get_card_most_free()
        logger.verbose("Using device %s with %sMB free of %sMB",
                       vram["device"],
                       int(vram["free"]),
                       int(vram["total"]))
        return int(vram["card_id"]), int(vram["free"]), int(vram["total"])

    def get_item(self):
        """ Yield one item from the queue """
        while True:
            item = self.queues["in"].get()
            if isinstance(item, dict):
                logger.trace("Item in: %s", {key: val
                                             for key, val in item.items()
                                             if key != "image"})
                # Pass Detector failures straight out and quit
                if item.get("exception", None):
                    self.queues["out"].put(item)
                    exit(1)
            else:
                logger.trace("Item in: %s", item)
            yield item
            if item == "EOF":
                break<|MERGE_RESOLUTION|>--- conflicted
+++ resolved
@@ -89,12 +89,9 @@
             self.align(*args, **kwargs)
         except Exception:  # pylint: disable=broad-except
             logger.error("Caught exception in child process: %s", os.getpid())
-<<<<<<< HEAD
-=======
             # Display traceback if in initialization stage
             if not self.init.is_set():
                 logger.exception("Traceback:")
->>>>>>> 47b43191
             tb_buffer = StringIO()
             traceback.print_exc(file=tb_buffer)
             exception = {"exception": (os.getpid(), tb_buffer)}
