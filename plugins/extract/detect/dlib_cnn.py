#!/usr/bin/env python3
""" DLIB CNN Face detection plugin """

import numpy as np
import face_recognition_models

from ._base import Detector, dlib, logger


class Detect(Detector):
    """ Dlib detector for face recognition """
    def __init__(self, **kwargs):
        super().__init__(**kwargs)
        self.target = (1792, 1792)  # Uses approx 1805MB of VRAM
        self.vram = 1600  # Lower as batch size of 2 gives wiggle room
        self.detector = None

    @staticmethod
    def compiled_for_cuda():
        """ Return a message on DLIB Cuda Compilation status """
        cuda = dlib.DLIB_USE_CUDA  # pylint: disable=c-extension-no-member
        msg = "DLib is "
        if not cuda:
            msg += "NOT "
        msg += "compiled to use CUDA"
        logger.verbose(msg)
        return cuda

    def set_model_path(self):
        """ Model path handled by face_recognition_models """
        model_path = face_recognition_models.cnn_face_detector_model_location()
        logger.debug("Loading model: '%s'", model_path)
        return model_path

    def initialize(self, *args, **kwargs):
        """ Calculate batch size """
        try:
            super().initialize(*args, **kwargs)
            logger.verbose("Initializing Dlib-CNN Detector...")
            self.detector = dlib.cnn_face_detection_model_v1(  # pylint: disable=c-extension-no-member
                self.model_path)
            is_cuda = self.compiled_for_cuda()
            if is_cuda:
                logger.debug("Using GPU")
                _, vram_free, _ = self.get_vram_free()
            else:
                logger.verbose("Using CPU")
                vram_free = 2048

            # Batch size of 2 actually uses about 338MB less than a single image??
            # From there batches increase at ~680MB per item in the batch

            self.batch_size = int(((vram_free - self.vram) / 680) + 2)

            if self.batch_size < 1:
                raise ValueError("Insufficient VRAM available to continue "
                                 "({}MB)".format(int(vram_free)))

            logger.verbose("Processing in batches of %s", self.batch_size)

            self.init.set()
            logger.info("Initialized Dlib-CNN Detector...")
        except Exception as err:
            self.error.set()
            raise err

    def detect_faces(self, *args, **kwargs):
        """ Detect faces in rgb image """
        super().detect_faces(*args, **kwargs)
        while True:
            exhausted, batch = self.get_batch()
            if not batch:
                break
            filenames = list()
            images = list()
            for item in batch:
                filenames.append(item["filename"])
                images.append(item["image"])
<<<<<<< HEAD
            detect_images = self.compile_detection_images(images)
=======

            [detect_images, scales] = self.compile_detection_images(images)
>>>>>>> 47b43191
            batch_detected = self.detect_batch(detect_images)
            processed = self.process_output(batch_detected,
                                            indexes=None,
                                            rotation_matrix=None,
                                            output=None)
            if not all(faces for faces in processed) and self.rotation != [0]:
                processed = self.process_rotations(detect_images, processed)
            for idx, faces in enumerate(processed):
                filename = filenames[idx]
                for b_idx, item in enumerate(batch):
                    if item["filename"] == filename:
                        output = item
                        del_idx = b_idx
                        break
                output["detected_faces"] = faces
                self.finalize(output)
                del batch[del_idx]
            if exhausted:
                break
        self.queues["out"].put("EOF")
        del self.detector  # Free up VRAM
        logger.debug("Detecting Faces complete")

    def compile_detection_images(self, images):
        """ Compile the detection images into batches """
        logger.trace("Compiling Detection Images: %s", len(images))
        detect_images = list()
        for image in images:
<<<<<<< HEAD
            self.set_scale(image, is_square=True, scale_up=True)
            detect_images.append(self.set_detect_image(image))
=======
            detect_image, scale = self.compile_detection_image(image, True, True, True)
            detect_images.append(detect_image)
            scales.append(scale)
>>>>>>> 47b43191
        logger.trace("Compiled Detection Images")
        return detect_images

    def detect_batch(self, detect_images, disable_message=False):
        """ Pass the batch through detector for consistently sized images
            or each image seperately for inconsitently sized images """
        logger.trace("Detecting Batch")
        can_batch = self.check_batch_dims(detect_images)
        if can_batch:
            logger.trace("Valid for batching")
            batch_detected = self.detector(detect_images, 0)
        else:
            if not disable_message:
                logger.verbose("Batch has inconsistently sized images. Processing one "
                               "image at a time")
            batch_detected = dlib.mmod_rectangless(  # pylint: disable=c-extension-no-member
                [self.detector(detect_image, 0) for detect_image in detect_images])
        logger.trace("Detected Batch: %s", [item for item in batch_detected])
        return batch_detected

    @staticmethod
    def check_batch_dims(images):
        """ Check all images are the same size for batching """
        dims = set(frame.shape[:2] for frame in images)
        logger.trace("Batch Dimensions: %s", dims)
        return len(dims) == 1

    def process_output(self, batch_detected,
                       indexes=None, rotation_matrix=None, output=None):
        """ Process the output images """
        logger.trace("Processing Output: (batch_detected: %s, indexes: %s, rotation_matrix: %s, "
                     "output: %s", batch_detected, indexes, rotation_matrix, output)
        output = output if output else list()
        for idx, faces in enumerate(batch_detected):
            detected_faces = list()

            if isinstance(rotation_matrix, np.ndarray):
                faces = [self.rotate_rect(face.rect, rotation_matrix)
                         for face in faces]

            for face in faces:
                face = self.convert_to_dlib_rectangle(face)
                face = dlib.rectangle(  # pylint: disable=c-extension-no-member
                    int(face.left() / self.scale),
                    int(face.top() / self.scale),
                    int(face.right() / self.scale),
                    int(face.bottom() / self.scale))
                detected_faces.append(face)
            if indexes:
                target = indexes[idx]
                output[target] = detected_faces
            else:
                output.append(detected_faces)
        logger.trace("Processed Output: %s", output)
        return output

    def process_rotations(self, detect_images, processed):
        """ Rotate frames missing faces until face is found """
        logger.trace("Processing Rotations")
        for angle in self.rotation:
            if all(faces for faces in processed):
                break
            if angle == 0:
                continue
            reprocess, indexes, rotmat = self.compile_reprocess(
                processed,
                detect_images,
                angle)

            batch_detected = self.detect_batch(reprocess, disable_message=True)
            if any(item for item in batch_detected):
                logger.verbose("found face(s) by rotating image %s degrees", angle)
            processed = self.process_output(batch_detected,
                                            indexes=indexes,
                                            rotation_matrix=rotmat,
                                            output=processed)
        logger.trace("Processed Rotations")
        return processed

    def compile_reprocess(self, processed, detect_images, angle):
        """ Rotate images which did not find a face for reprocessing """
        logger.trace("Compile images for reprocessing")
        indexes = list()
        to_detect = list()
        for idx, faces in enumerate(processed):
            if faces:
                continue
            image = detect_images[idx]
            rot_image, rot_matrix = self.rotate_image_by_angle(image, angle)
            to_detect.append(rot_image)
            indexes.append(idx)
        logger.trace("Compiled images for reprocessing")
        return to_detect, indexes, rot_matrix<|MERGE_RESOLUTION|>--- conflicted
+++ resolved
@@ -76,19 +76,16 @@
             for item in batch:
                 filenames.append(item["filename"])
                 images.append(item["image"])
-<<<<<<< HEAD
-            detect_images = self.compile_detection_images(images)
-=======
 
             [detect_images, scales] = self.compile_detection_images(images)
->>>>>>> 47b43191
             batch_detected = self.detect_batch(detect_images)
             processed = self.process_output(batch_detected,
                                             indexes=None,
                                             rotation_matrix=None,
-                                            output=None)
+                                            output=None,
+                                            scales=scales)
             if not all(faces for faces in processed) and self.rotation != [0]:
-                processed = self.process_rotations(detect_images, processed)
+                processed = self.process_rotations(detect_images, processed, scales)
             for idx, faces in enumerate(processed):
                 filename = filenames[idx]
                 for b_idx, item in enumerate(batch):
@@ -109,21 +106,17 @@
         """ Compile the detection images into batches """
         logger.trace("Compiling Detection Images: %s", len(images))
         detect_images = list()
+        scales = list()
         for image in images:
-<<<<<<< HEAD
-            self.set_scale(image, is_square=True, scale_up=True)
-            detect_images.append(self.set_detect_image(image))
-=======
             detect_image, scale = self.compile_detection_image(image, True, True, True)
             detect_images.append(detect_image)
             scales.append(scale)
->>>>>>> 47b43191
         logger.trace("Compiled Detection Images")
-        return detect_images
+        return [detect_images, scales]
 
     def detect_batch(self, detect_images, disable_message=False):
         """ Pass the batch through detector for consistently sized images
-            or each image seperately for inconsitently sized images """
+            or each image separately for inconsitently sized images """
         logger.trace("Detecting Batch")
         can_batch = self.check_batch_dims(detect_images)
         if can_batch:
@@ -146,13 +139,15 @@
         return len(dims) == 1
 
     def process_output(self, batch_detected,
-                       indexes=None, rotation_matrix=None, output=None):
+                       indexes=None, rotation_matrix=None, output=None, scales=None):
         """ Process the output images """
         logger.trace("Processing Output: (batch_detected: %s, indexes: %s, rotation_matrix: %s, "
-                     "output: %s", batch_detected, indexes, rotation_matrix, output)
+                     "output: %s, scales: %s",
+                     batch_detected, indexes, rotation_matrix, output, scales)
         output = output if output else list()
         for idx, faces in enumerate(batch_detected):
             detected_faces = list()
+            scale = scales[idx]
 
             if isinstance(rotation_matrix, np.ndarray):
                 faces = [self.rotate_rect(face.rect, rotation_matrix)
@@ -161,10 +156,10 @@
             for face in faces:
                 face = self.convert_to_dlib_rectangle(face)
                 face = dlib.rectangle(  # pylint: disable=c-extension-no-member
-                    int(face.left() / self.scale),
-                    int(face.top() / self.scale),
-                    int(face.right() / self.scale),
-                    int(face.bottom() / self.scale))
+                    int(face.left() / scale),
+                    int(face.top() / scale),
+                    int(face.right() / scale),
+                    int(face.bottom() / scale))
                 detected_faces.append(face)
             if indexes:
                 target = indexes[idx]
@@ -174,7 +169,7 @@
         logger.trace("Processed Output: %s", output)
         return output
 
-    def process_rotations(self, detect_images, processed):
+    def process_rotations(self, detect_images, processed, scales):
         """ Rotate frames missing faces until face is found """
         logger.trace("Processing Rotations")
         for angle in self.rotation:
@@ -193,7 +188,8 @@
             processed = self.process_output(batch_detected,
                                             indexes=indexes,
                                             rotation_matrix=rotmat,
-                                            output=processed)
+                                            output=processed,
+                                            scales=scales)
         logger.trace("Processed Rotations")
         return processed
 
