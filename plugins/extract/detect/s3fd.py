--- conflicted
+++ resolved
@@ -168,93 +168,6 @@
         raise NotImplementedError()
 
 
-<<<<<<< HEAD
-            if not self.model.is_gpu:
-                alloc = 2048
-                logger.warning("Using CPU")
-            else:
-                logger.debug("Using GPU")
-                alloc = vram_free
-            logger.debug("Allocated for Tensorflow: %sMB", alloc)
-
-            if self.min_vram < alloc < self.vram:
-                self.batch_size = 1
-                logger.warning("You are running s3fd with %sMB VRAM. The model is optimized for "
-                               "%sMB VRAM. Detection should still run but you may get "
-                               "warnings/errors", int(alloc), self.vram)
-            else:
-                self.batch_size = int(alloc / self.vram)
-            if self.batch_size < 1:
-                raise ValueError("Insufficient VRAM available to continue "
-                                 "({}MB)".format(int(alloc)))
-
-            logger.verbose("Processing in %s threads", self.batch_size)
-
-            self.init.set()
-            logger.info("Initialized S3FD Detector.")
-        except Exception as err:
-            self.error.set()
-            raise err
-
-    def detect_faces(self, *args, **kwargs):
-        """ Detect faces in Multiple Threads """
-        super().detect_faces(*args, **kwargs)
-        workers = MultiThread(target=self.detect_thread, thread_count=self.batch_size)
-        workers.start()
-        workers.join()
-        sentinel = self.queues["in"].get()
-        self.queues["out"].put(sentinel)
-        logger.debug("Detecting Faces complete")
-
-    def detect_thread(self):
-        """ Detect faces in rgb image """
-        logger.debug("Launching Detect")
-        while True:
-            item = self.get_item()
-            if item == "EOF":
-                break
-            logger.trace("Detecting faces: '%s'", item["filename"])
-            detect_image, scale = self.compile_detection_image(item["image"], is_square=True)
-            for angle in self.rotation:
-                current_image, rotmat = self.rotate_image(detect_image, angle)
-                faces = self.model.detect_face(current_image)
-                if angle != 0 and faces.any():
-                    logger.verbose("found face(s) by rotating image %s degrees", angle)
-                if faces.any():
-                    break
-
-            face_bounding_boxes= self.process_output(faces, rotmat, scale)
-            item["face_bounding_boxes"] = face_bounding_boxes
-            self.finalize(item)
-
-        logger.debug("Thread Completed Detect")
-
-    def process_output(self, faces, rotation_matrix, scale):
-        """ Compile found faces for output """
-        logger.trace("Processing Output: (faces: %s, rotation_matrix: %s)", faces, rotation_matrix)
-        faces = [self.to_bounding_box_dict(face[0], face[1], face[2], face[3]) for face in faces]
-        if isinstance(rotation_matrix, np.ndarray):
-            faces = [self.rotate_rect(face, rotation_matrix)
-                     for face in faces]
-        detected = [self.to_bounding_box_dict(face["left"] / scale, face["top"] / scale,
-                                              face["right"] / scale, face["bottom"] / scale)
-                    for face in faces]
-        logger.trace("Processed Output: %s", detected)
-        return detected
-
-
-class S3fd():
-    """ Tensorflow Network """
-    def __init__(self, model_path, target_size, vram_ratio, card_id, confidence):
-        logger.debug("Initializing: %s: (model_path: '%s', target_size: %s, vram_ratio: %s, "
-                     "card_id: %s)",
-                     self.__class__.__name__, model_path, target_size, vram_ratio, card_id)
-        # Must import tensorflow inside the spawned process for Windows machines
-        import tensorflow as tf
-        self.is_gpu = False
-        self.tf = tf  # pylint: disable=invalid-name
-        self.model_path = model_path
-=======
 class O2K_Sum(O2K_ReduceLayer):
     def call(self, x, *args):
         return K.sum(x, self._axes, self._keepdims)
@@ -306,7 +219,6 @@
                      self.__class__.__name__, model_path)
         super().__init__("S3FD", model_path, model_kwargs)
         self.load_model()
->>>>>>> 97dc8c13
         self.confidence = confidence
         logger.debug("Initialized: %s", self.__class__.__name__)
 
