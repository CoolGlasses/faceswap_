#!/usr/bin/env python3
""" MTCNN Face detection plugin """

from __future__ import absolute_import, division, print_function

import cv2
from keras.layers import Conv2D, Dense, Flatten, Input, MaxPool2D, Permute, PReLU

import numpy as np

from lib.model.session import KSession
from ._base import Detector, logger


class Detect(Detector):
    """ MTCNN detector for face recognition """
    def __init__(self, **kwargs):
        git_model_id = 2
        model_filename = ["mtcnn_det_v2.1.h5", "mtcnn_det_v2.2.h5", "mtcnn_det_v2.3.h5"]
        super().__init__(git_model_id=git_model_id, model_filename=model_filename, **kwargs)
        self.name = "MTCNN"
        self.input_size = 1440
        self.vram = 1408
        self.vram_warnings = 512  # Will run at this with warnings
        self.vram_per_batch = 1  # TODO implement batch support
        self.batchsize = 1  # TODO implement batch support
        self.kwargs = self.validate_kwargs()

    def validate_kwargs(self):
        """ Validate that config options are correct. If not reset to default """
        valid = True
        threshold = [self.config["threshold_1"],
                     self.config["threshold_2"],
                     self.config["threshold_3"]]
        kwargs = {"minsize": self.config["minsize"],
                  "threshold": threshold,
                  "factor": self.config["scalefactor"]}

        if kwargs["minsize"] < 10:
            valid = False
        elif not all(0.0 < threshold <= 1.0 for threshold in kwargs['threshold']):
            valid = False
        elif not 0.0 < kwargs['factor'] < 1.0:
            valid = False

        if not valid:
            kwargs = {"minsize": 20,  # minimum size of face
                      "threshold": [0.6, 0.7, 0.7],  # three steps threshold
                      "factor": 0.709}               # scale factor
            logger.warning("Invalid MTCNN options in config. Running with defaults")
        logger.debug("Using mtcnn kwargs: %s", kwargs)
        return kwargs

<<<<<<< HEAD
    def initialize(self, *args, **kwargs):
        """ Create the mtcnn detector """
        try:
            super().initialize(*args, **kwargs)
            logger.info("Initializing MTCNN Detector...")
            is_gpu = False

            # Must import tensorflow inside the spawned process
            # for Windows machines
            import_tensorflow()
            _, vram_free, _ = self.get_vram_free()
            mtcnn_graph = tf.Graph()

            # Windows machines sometimes misreport available vram, and overuse
            # causing OOM. Allow growth fixes that
            config = tf.ConfigProto()
            config.gpu_options.allow_growth = True  # pylint: disable=no-member

            with mtcnn_graph.as_default():  # pylint: disable=not-context-manager
                sess = tf.Session(config=config)
                with sess.as_default():  # pylint: disable=not-context-manager
                    pnet, rnet, onet = create_mtcnn(sess, self.model_path)

                if any("gpu" in str(device).lower()
                       for device in sess.list_devices()):
                    logger.debug("Using GPU")
                    is_gpu = True
            mtcnn_graph.finalize()

            if not is_gpu:
                alloc = 2048
                logger.warning("Using CPU")
            else:
                alloc = vram_free
            logger.debug("Allocated for Tensorflow: %sMB", alloc)

            self.batch_size = int(alloc / self.vram)

            if self.batch_size < 1:
                self.error.set()
                raise ValueError("Insufficient VRAM available to continue "
                                 "({}MB)".format(int(alloc)))

            logger.verbose("Processing in %s threads", self.batch_size)

            self.kwargs["pnet"] = pnet
            self.kwargs["rnet"] = rnet
            self.kwargs["onet"] = onet

            self.init.set()
            logger.info("Initialized MTCNN Detector.")
        except Exception as err:
            self.error.set()
            raise err

    def detect_faces(self, *args, **kwargs):
        """ Detect faces in Multiple Threads """
        super().detect_faces(*args, **kwargs)
        workers = MultiThread(target=self.detect_thread, thread_count=self.batch_size)
        workers.start()
        workers.join()
        sentinel = self.queues["in"].get()
        self.queues["out"].put(sentinel)
        logger.debug("Detecting Faces complete")

    def detect_thread(self):
        """ Detect faces in rgb image """
        logger.debug("Launching Detect")
        while True:
            item = self.get_item()
            if item == "EOF":
                break
            logger.trace("Detecting faces: '%s'", item["filename"])
            [detect_image, scale] = self.compile_detection_image(item["image"], to_rgb=True)

            for angle in self.rotation:
                current_image, rotmat = self.rotate_image(detect_image, angle)
                faces, points = detect_face(current_image, **self.kwargs)
                if angle != 0 and faces.any():
                    logger.verbose("found face(s) by rotating image %s degrees", angle)
                if faces.any():
                    break

            face_bounding_boxes = self.process_output(faces, points, rotmat, scale)
            item["face_bounding_boxes"] = face_bounding_boxes
            self.finalize(item)

        logger.debug("Thread Completed Detect")

    def process_output(self, faces, points, rotation_matrix, scale):
        """ Compile found faces for output """
        logger.trace("Processing Output: (faces: %s, points: %s, rotation_matrix: %s)",
                     faces, points, rotation_matrix)
        faces = self.recalculate_bounding_box(faces, points)
        faces = [self.to_bounding_box_dict(face[0], face[1], face[2], face[3]) for face in faces]
        if isinstance(rotation_matrix, np.ndarray):
            faces = [self.rotate_rect(face, rotation_matrix)
                     for face in faces]
        detected = [self.to_bounding_box_dict(face["left"] / scale, face["top"] / scale,
                                              face["right"] / scale, face["bottom"] / scale)
                    for face in faces]
        logger.trace("Processed Output: %s", detected)
        return detected
=======
    def init_model(self):
        """ Initialize S3FD Model"""
        self.model = MTCNN(self.model_path, **self.kwargs)
>>>>>>> 97dc8c13

    def process_input(self, batch):
        """ Compile the detection image(s) for prediction """
        batch["feed"] = (batch["scaled_image"] - 127.5) / 127.5
        return batch

    def predict(self, batch):
        """ Run model to get predictions """
        prediction, points = self.model.detect_faces(batch["feed"])
        logger.trace("filename: %s, prediction: %s, mtcnn_points: %s",
                     batch["filename"], prediction, points)
        batch["prediction"], batch["mtcnn_points"] = [prediction], [points]
        return batch

    def process_output(self, batch):
        """ Post process the detected faces """
        return batch


# MTCNN Detector
# Code adapted from: https://github.com/xiangrufan/keras-mtcnn
#
# Keras implementation of the face detection / alignment algorithm
# found at
# https://github.com/kpzhang93/MTCNN_face_detection_alignment
#
# MIT License
#
# Copyright (c) 2016 Kaipeng Zhang
#
# Permission is hereby granted, free of charge, to any person obtaining a copy
# of this software and associated documentation files (the "Software"), to deal
# in the Software without restriction, including without limitation the rights
# to use, copy, modify, merge, publish, distribute, sublicense, and/or sell
# copies of the Software, and to permit persons to whom the Software is
# furnished to do so, subject to the following conditions:
#
# The above copyright notice and this permission notice shall be included in all
# copies or substantial portions of the Software.
#
# THE SOFTWARE IS PROVIDED "AS IS", WITHOUT WARRANTY OF ANY KIND, EXPRESS OR
# IMPLIED, INCLUDING BUT NOT LIMITED TO THE WARRANTIES OF MERCHANTABILITY,
# FITNESS FOR A PARTICULAR PURPOSE AND NONINFRINGEMENT. IN NO EVENT SHALL THE
# AUTHORS OR COPYRIGHT HOLDERS BE LIABLE FOR ANY CLAIM, DAMAGES OR OTHER
# LIABILITY, WHETHER IN AN ACTION OF CONTRACT, TORT OR OTHERWISE, ARISING FROM,
# OUT OF OR IN CONNECTION WITH THE SOFTWARE OR THE USE OR OTHER DEALINGS IN THE
# SOFTWARE.


class PNet(KSession):
    """ Keras PNet model for MTCNN """
    def __init__(self, model_path):
        super().__init__("MTCNN-PNet", model_path)
        self.define_model(self.model_definition)
        self.load_model_weights()

    @staticmethod
    def model_definition():
        """ Keras PNetwork for MTCNN """
        input_ = Input(shape=(None, None, 3))
        var_x = Conv2D(10, (3, 3), strides=1, padding='valid', name='conv1')(input_)
        var_x = PReLU(shared_axes=[1, 2], name='PReLU1')(var_x)
        var_x = MaxPool2D(pool_size=2)(var_x)
        var_x = Conv2D(16, (3, 3), strides=1, padding='valid', name='conv2')(var_x)
        var_x = PReLU(shared_axes=[1, 2], name='PReLU2')(var_x)
        var_x = Conv2D(32, (3, 3), strides=1, padding='valid', name='conv3')(var_x)
        var_x = PReLU(shared_axes=[1, 2], name='PReLU3')(var_x)
        classifier = Conv2D(2, (1, 1), activation='softmax', name='conv4-1')(var_x)
        bbox_regress = Conv2D(4, (1, 1), name='conv4-2')(var_x)
        return [input_], [classifier, bbox_regress]


class RNet(KSession):
    """ Keras RNet model for MTCNN """
    def __init__(self, model_path):
        super().__init__("MTCNN-RNet", model_path)
        self.define_model(self.model_definition)
        self.load_model_weights()

    @staticmethod
    def model_definition():
        """ Keras RNetwork for MTCNN """
        input_ = Input(shape=(24, 24, 3))
        var_x = Conv2D(28, (3, 3), strides=1, padding='valid', name='conv1')(input_)
        var_x = PReLU(shared_axes=[1, 2], name='prelu1')(var_x)
        var_x = MaxPool2D(pool_size=3, strides=2, padding='same')(var_x)

        var_x = Conv2D(48, (3, 3), strides=1, padding='valid', name='conv2')(var_x)
        var_x = PReLU(shared_axes=[1, 2], name='prelu2')(var_x)
        var_x = MaxPool2D(pool_size=3, strides=2)(var_x)

        var_x = Conv2D(64, (2, 2), strides=1, padding='valid', name='conv3')(var_x)
        var_x = PReLU(shared_axes=[1, 2], name='prelu3')(var_x)
        var_x = Permute((3, 2, 1))(var_x)
        var_x = Flatten()(var_x)
        var_x = Dense(128, name='conv4')(var_x)
        var_x = PReLU(name='prelu4')(var_x)
        classifier = Dense(2, activation='softmax', name='conv5-1')(var_x)
        bbox_regress = Dense(4, name='conv5-2')(var_x)
        return [input_], [classifier, bbox_regress]


class ONet(KSession):
    """ Keras ONet model for MTCNN """
    def __init__(self, model_path):
        super().__init__("MTCNN-ONet", model_path)
        self.define_model(self.model_definition)
        self.load_model_weights()

    @staticmethod
    def model_definition():
        """ Keras ONetwork for MTCNN """
        input_ = Input(shape=(48, 48, 3))
        var_x = Conv2D(32, (3, 3), strides=1, padding='valid', name='conv1')(input_)
        var_x = PReLU(shared_axes=[1, 2], name='prelu1')(var_x)
        var_x = MaxPool2D(pool_size=3, strides=2, padding='same')(var_x)
        var_x = Conv2D(64, (3, 3), strides=1, padding='valid', name='conv2')(var_x)
        var_x = PReLU(shared_axes=[1, 2], name='prelu2')(var_x)
        var_x = MaxPool2D(pool_size=3, strides=2)(var_x)
        var_x = Conv2D(64, (3, 3), strides=1, padding='valid', name='conv3')(var_x)
        var_x = PReLU(shared_axes=[1, 2], name='prelu3')(var_x)
        var_x = MaxPool2D(pool_size=2)(var_x)
        var_x = Conv2D(128, (2, 2), strides=1, padding='valid', name='conv4')(var_x)
        var_x = PReLU(shared_axes=[1, 2], name='prelu4')(var_x)
        var_x = Permute((3, 2, 1))(var_x)
        var_x = Flatten()(var_x)
        var_x = Dense(256, name='conv5')(var_x)
        var_x = PReLU(name='prelu5')(var_x)

        classifier = Dense(2, activation='softmax', name='conv6-1')(var_x)
        bbox_regress = Dense(4, name='conv6-2')(var_x)
        landmark_regress = Dense(10, name='conv6-3')(var_x)
        return [input_], [classifier, bbox_regress, landmark_regress]


class MTCNN():
    """ MTCNN Detector for face alignment """
    # TODO Batching

    def __init__(self, model_path, minsize, threshold, factor):
        """
        minsize: minimum faces' size
        threshold: threshold=[th1, th2, th3], th1-3 are three steps's threshold
        factor: the factor used to create a scaling pyramid of face sizes to
                detect in the image.
        pnet, rnet, onet: caffemodel
        """
        logger.debug("Initializing: %s: (model_path: '%s')",
                     self.__class__.__name__, model_path)
        self.minsize = minsize
        self.threshold = threshold
        self.factor = factor

        self.pnet = PNet(model_path[0])
        self.rnet = RNet(model_path[1])
        self.onet = ONet(model_path[2])
        logger.debug("Initialized: %s", self.__class__.__name__)

    def detect_faces(self, batch):
        """Detects faces in an image, and returns bounding boxes and points for them.
        batch: input batch
        """
        total_boxes = np.empty((0, 9))
        points = np.empty(0)
        # TODO Implement batch support
        image = batch[0]
        origin_h, origin_w = image.shape[:2]
        rectangles = self.detect_pnet(image, origin_h, origin_w)
        if not rectangles:
            return total_boxes, points
        rectangles = self.detect_rnet(image, rectangles, origin_h, origin_w)
        if not rectangles:
            return total_boxes, points
        rectangles = self.detect_onet(image, rectangles, origin_h, origin_w)
        if rectangles:
            total_boxes = np.array([result[:5] for result in rectangles])
            points = np.array([result[5:] for result in rectangles]).T
        return total_boxes, points

    def detect_pnet(self, image, height, width):
        # pylint: disable=too-many-locals
        """ first stage - fast proposal network (pnet) to obtain face candidates """
        scales = calculate_scales(height, width, self.minsize, self.factor)
        rectangles = []
        for scale in scales:
            scale_img = cv2.resize(image,  # pylint:disable=no-member
                                   (int(width * scale), int(height * scale)))
            input_ = scale_img.reshape(1, *scale_img.shape)
            output = self.pnet.predict(input_)
            # .transpose(0, 2, 1, 3) should be added, but this seems wrong.
            # first 0 select cls score, second 0 = batchnum, alway=0. 1 one hot repr
            cls_prob = output[0][0][:, :, 1]
            roi = output[1][0]
            out_h, out_w = cls_prob.shape
            out_side = max(out_h, out_w)
            cls_prob = np.swapaxes(cls_prob, 0, 1)
            roi = np.swapaxes(roi, 0, 2)
            rectangle = detect_face_12net(cls_prob,
                                          roi,
                                          out_side,
                                          1 / scale,
                                          width,
                                          height,
                                          self.threshold[0])
            rectangles.extend(rectangle)
        return nms(rectangles, 0.7, 'iou')

    def detect_rnet(self, image, rectangles, height, width):
        """ second stage - refinement of face candidates with rnet """
        crop_number = 0
        predict_24_batch = []
        for rect in rectangles:
            crop_img = image[int(rect[1]):int(rect[3]), int(rect[0]):int(rect[2])]
            scale_img = cv2.resize(crop_img, (24, 24))  # pylint:disable=no-member
            predict_24_batch.append(scale_img)
            crop_number += 1

        predict_24_batch = np.array(predict_24_batch)
        output = self.rnet.predict(predict_24_batch)

        cls_prob = output[0]  # first 0 is to select cls, second batch number, always =0
        cls_prob = np.array(cls_prob)
        roi_prob = output[1]  # first 0 is to select roi, second batch number, always =0
        roi_prob = np.array(roi_prob)
        return filter_face_24net(cls_prob, roi_prob, rectangles, width, height, self.threshold[1])

    def detect_onet(self, image, rectangles, height, width):
        """ third stage - further refinement and facial landmarks positions with onet """
        crop_number = 0
        predict_batch = []
        for rect in rectangles:
            crop_img = image[int(rect[1]):int(rect[3]), int(rect[0]):int(rect[2])]
            scale_img = cv2.resize(crop_img, (48, 48))  # pylint:disable=no-member
            predict_batch.append(scale_img)
            crop_number += 1

        predict_batch = np.array(predict_batch)

        output = self.onet.predict(predict_batch)
        cls_prob = output[0]
        roi_prob = output[1]
        pts_prob = output[2]  # index
        return filter_face_48net(cls_prob,
                                 roi_prob,
                                 pts_prob,
                                 rectangles,
                                 width,
                                 height,
                                 self.threshold[2])


def detect_face_12net(cls_prob, roi, out_side, scale, width, height, threshold):
    # pylint: disable=too-many-locals, too-many-arguments
    """ Detect face position and calibrate bounding box on 12net feature map(matrix version)
    Input:
        cls_prob : softmax feature map for face classify
        roi      : feature map for regression
        out_side : feature map's largest size
        scale    : current input image scale in multi-scales
        width    : image's origin width
        height   : image's origin height
        threshold: 0.6 can have 99% recall rate
    """
    in_side = 2*out_side+11
    stride = 0
    if out_side != 1:
        stride = float(in_side-12)/(out_side-1)
    (var_x, var_y) = np.where(cls_prob >= threshold)
    boundingbox = np.array([var_x, var_y]).T
    bb1 = np.fix((stride * (boundingbox) + 0) * scale)
    bb2 = np.fix((stride * (boundingbox) + 11) * scale)
    boundingbox = np.concatenate((bb1, bb2), axis=1)
    dx_1 = roi[0][var_x, var_y]
    dx_2 = roi[1][var_x, var_y]
    dx3 = roi[2][var_x, var_y]
    dx4 = roi[3][var_x, var_y]
    score = np.array([cls_prob[var_x, var_y]]).T
    offset = np.array([dx_1, dx_2, dx3, dx4]).T
    boundingbox = boundingbox + offset*12.0*scale
    rectangles = np.concatenate((boundingbox, score), axis=1)
    rectangles = rect2square(rectangles)
    pick = []
    for rect in rectangles:
        x_1 = int(max(0, rect[0]))
        y_1 = int(max(0, rect[1]))
        x_2 = int(min(width, rect[2]))
        y_2 = int(min(height, rect[3]))
        sc_ = rect[4]
        if x_2 > x_1 and y_2 > y_1:
            pick.append([x_1, y_1, x_2, y_2, sc_])
    return nms(pick, 0.3, "iou")


def filter_face_24net(cls_prob, roi, rectangles, width, height, threshold):
    # pylint: disable=too-many-locals, too-many-arguments
    """ Filter face position and calibrate bounding box on 12net's output
    Input:
        cls_prob  : softmax feature map for face classify
        roi_prob  : feature map for regression
        rectangles: 12net's predict
        width     : image's origin width
        height    : image's origin height
        threshold : 0.6 can have 97% recall rate
    Output:
        rectangles: possible face positions
    """
    prob = cls_prob[:, 1]
    pick = np.where(prob >= threshold)
    rectangles = np.array(rectangles)
    x_1 = rectangles[pick, 0]
    y_1 = rectangles[pick, 1]
    x_2 = rectangles[pick, 2]
    y_2 = rectangles[pick, 3]
    sc_ = np.array([prob[pick]]).T
    dx_1 = roi[pick, 0]
    dx_2 = roi[pick, 1]
    dx3 = roi[pick, 2]
    dx4 = roi[pick, 3]
    r_width = x_2-x_1
    r_height = y_2-y_1
    x_1 = np.array([(x_1 + dx_1 * r_width)[0]]).T
    y_1 = np.array([(y_1 + dx_2 * r_height)[0]]).T
    x_2 = np.array([(x_2 + dx3 * r_width)[0]]).T
    y_2 = np.array([(y_2 + dx4 * r_height)[0]]).T
    rectangles = np.concatenate((x_1, y_1, x_2, y_2, sc_), axis=1)
    rectangles = rect2square(rectangles)
    pick = []
    for rect in rectangles:
        x_1 = int(max(0, rect[0]))
        y_1 = int(max(0, rect[1]))
        x_2 = int(min(width, rect[2]))
        y_2 = int(min(height, rect[3]))
        sc_ = rect[4]
        if x_2 > x_1 and y_2 > y_1:
            pick.append([x_1, y_1, x_2, y_2, sc_])
    return nms(pick, 0.3, 'iou')


def filter_face_48net(cls_prob, roi, pts, rectangles, width, height, threshold):
    # pylint: disable=too-many-locals, too-many-arguments
    """ Filter face position and calibrate bounding box on 12net's output
    Input:
        cls_prob  : cls_prob[1] is face possibility
        roi       : roi offset
        pts       : 5 landmark
        rectangles: 12net's predict, rectangles[i][0:3] is the position, rectangles[i][4] is score
        width     : image's origin width
        height    : image's origin height
        threshold : 0.7 can have 94% recall rate on CelebA-database
    Output:
        rectangles: face positions and landmarks
    """
    prob = cls_prob[:, 1]
    pick = np.where(prob >= threshold)
    rectangles = np.array(rectangles)
    x_1 = rectangles[pick, 0]
    y_1 = rectangles[pick, 1]
    x_2 = rectangles[pick, 2]
    y_2 = rectangles[pick, 3]
    sc_ = np.array([prob[pick]]).T
    dx_1 = roi[pick, 0]
    dx_2 = roi[pick, 1]
    dx3 = roi[pick, 2]
    dx4 = roi[pick, 3]
    r_width = x_2-x_1
    r_height = y_2-y_1
    pts0 = np.array([(r_width * pts[pick, 0] + x_1)[0]]).T
    pts1 = np.array([(r_height * pts[pick, 5] + y_1)[0]]).T
    pts2 = np.array([(r_width * pts[pick, 1] + x_1)[0]]).T
    pts3 = np.array([(r_height * pts[pick, 6] + y_1)[0]]).T
    pts4 = np.array([(r_width * pts[pick, 2] + x_1)[0]]).T
    pts5 = np.array([(r_height * pts[pick, 7] + y_1)[0]]).T
    pts6 = np.array([(r_width * pts[pick, 3] + x_1)[0]]).T
    pts7 = np.array([(r_height * pts[pick, 8] + y_1)[0]]).T
    pts8 = np.array([(r_width * pts[pick, 4] + x_1)[0]]).T
    pts9 = np.array([(r_height * pts[pick, 9] + y_1)[0]]).T
    x_1 = np.array([(x_1 + dx_1 * r_width)[0]]).T
    y_1 = np.array([(y_1 + dx_2 * r_height)[0]]).T
    x_2 = np.array([(x_2 + dx3 * r_width)[0]]).T
    y_2 = np.array([(y_2 + dx4 * r_height)[0]]).T
    rectangles = np.concatenate((x_1, y_1, x_2, y_2, sc_,
                                 pts0, pts1, pts2, pts3, pts4, pts5, pts6, pts7, pts8, pts9),
                                axis=1)
    pick = []
    for rect in rectangles:
        x_1 = int(max(0, rect[0]))
        y_1 = int(max(0, rect[1]))
        x_2 = int(min(width, rect[2]))
        y_2 = int(min(height, rect[3]))
        if x_2 > x_1 and y_2 > y_1:
            pick.append([x_1, y_1, x_2, y_2,
                         rect[4], rect[5], rect[6], rect[7], rect[8], rect[9],
                         rect[10], rect[11], rect[12], rect[13], rect[14]])
    return nms(pick, 0.3, 'iom')


def nms(rectangles, threshold, method):
    # pylint:disable=too-many-locals
    """ apply NMS(non-maximum suppression) on ROIs in same scale(matrix version)
    Input:
        rectangles: rectangles[i][0:3] is the position, rectangles[i][4] is score
    Output:
        rectangles: same as input
    """
    if not rectangles:
        return rectangles
    boxes = np.array(rectangles)
    x_1 = boxes[:, 0]
    y_1 = boxes[:, 1]
    x_2 = boxes[:, 2]
    y_2 = boxes[:, 3]
    var_s = boxes[:, 4]
    area = np.multiply(x_2-x_1+1, y_2-y_1+1)
    s_sort = np.array(var_s.argsort())
    pick = []
    while len(s_sort) > 0:
        # s_sort[-1] have hightest prob score, s_sort[0:-1]->others
        xx_1 = np.maximum(x_1[s_sort[-1]], x_1[s_sort[0:-1]])
        yy_1 = np.maximum(y_1[s_sort[-1]], y_1[s_sort[0:-1]])
        xx_2 = np.minimum(x_2[s_sort[-1]], x_2[s_sort[0:-1]])
        yy_2 = np.minimum(y_2[s_sort[-1]], y_2[s_sort[0:-1]])
        width = np.maximum(0.0, xx_2 - xx_1 + 1)
        height = np.maximum(0.0, yy_2 - yy_1 + 1)
        inter = width * height
        if method == 'iom':
            var_o = inter / np.minimum(area[s_sort[-1]], area[s_sort[0:-1]])
        else:
            var_o = inter / (area[s_sort[-1]] + area[s_sort[0:-1]] - inter)
        pick.append(s_sort[-1])
        s_sort = s_sort[np.where(var_o <= threshold)[0]]
    result_rectangle = boxes[pick].tolist()
    return result_rectangle


def calculate_scales(height, width, minsize, factor):
    """ Calculate multi-scale
        Input:
            height: Original image height
            width: Original image width
            minsize: Minimum size for a face to be accepted
            factor: Scaling factor
        Output:
            scales  : Multi-scale
    """
    factor_count = 0
    minl = np.amin([height, width])
    var_m = 12.0 / minsize
    minl = minl * var_m
    # create scale pyramid
    scales = []
    while minl >= 12:
        scales += [var_m * np.power(factor, factor_count)]
        minl = minl * factor
        factor_count += 1
    logger.trace(scales)
    return scales


def rect2square(rectangles):
    """ change rectangles into squares (matrix version)
    Input:
        rectangles: rectangles[i][0:3] is the position, rectangles[i][4] is score
    Output:
        squares: same as input
    """
    width = rectangles[:, 2] - rectangles[:, 0]
    height = rectangles[:, 3] - rectangles[:, 1]
    length = np.maximum(width, height).T
    rectangles[:, 0] = rectangles[:, 0] + width * 0.5 - length * 0.5
    rectangles[:, 1] = rectangles[:, 1] + height * 0.5 - length * 0.5
    rectangles[:, 2:4] = rectangles[:, 0:2] + np.repeat([length], 2, axis=0).T
    return rectangles<|MERGE_RESOLUTION|>--- conflicted
+++ resolved
@@ -51,115 +51,9 @@
         logger.debug("Using mtcnn kwargs: %s", kwargs)
         return kwargs
 
-<<<<<<< HEAD
-    def initialize(self, *args, **kwargs):
-        """ Create the mtcnn detector """
-        try:
-            super().initialize(*args, **kwargs)
-            logger.info("Initializing MTCNN Detector...")
-            is_gpu = False
-
-            # Must import tensorflow inside the spawned process
-            # for Windows machines
-            import_tensorflow()
-            _, vram_free, _ = self.get_vram_free()
-            mtcnn_graph = tf.Graph()
-
-            # Windows machines sometimes misreport available vram, and overuse
-            # causing OOM. Allow growth fixes that
-            config = tf.ConfigProto()
-            config.gpu_options.allow_growth = True  # pylint: disable=no-member
-
-            with mtcnn_graph.as_default():  # pylint: disable=not-context-manager
-                sess = tf.Session(config=config)
-                with sess.as_default():  # pylint: disable=not-context-manager
-                    pnet, rnet, onet = create_mtcnn(sess, self.model_path)
-
-                if any("gpu" in str(device).lower()
-                       for device in sess.list_devices()):
-                    logger.debug("Using GPU")
-                    is_gpu = True
-            mtcnn_graph.finalize()
-
-            if not is_gpu:
-                alloc = 2048
-                logger.warning("Using CPU")
-            else:
-                alloc = vram_free
-            logger.debug("Allocated for Tensorflow: %sMB", alloc)
-
-            self.batch_size = int(alloc / self.vram)
-
-            if self.batch_size < 1:
-                self.error.set()
-                raise ValueError("Insufficient VRAM available to continue "
-                                 "({}MB)".format(int(alloc)))
-
-            logger.verbose("Processing in %s threads", self.batch_size)
-
-            self.kwargs["pnet"] = pnet
-            self.kwargs["rnet"] = rnet
-            self.kwargs["onet"] = onet
-
-            self.init.set()
-            logger.info("Initialized MTCNN Detector.")
-        except Exception as err:
-            self.error.set()
-            raise err
-
-    def detect_faces(self, *args, **kwargs):
-        """ Detect faces in Multiple Threads """
-        super().detect_faces(*args, **kwargs)
-        workers = MultiThread(target=self.detect_thread, thread_count=self.batch_size)
-        workers.start()
-        workers.join()
-        sentinel = self.queues["in"].get()
-        self.queues["out"].put(sentinel)
-        logger.debug("Detecting Faces complete")
-
-    def detect_thread(self):
-        """ Detect faces in rgb image """
-        logger.debug("Launching Detect")
-        while True:
-            item = self.get_item()
-            if item == "EOF":
-                break
-            logger.trace("Detecting faces: '%s'", item["filename"])
-            [detect_image, scale] = self.compile_detection_image(item["image"], to_rgb=True)
-
-            for angle in self.rotation:
-                current_image, rotmat = self.rotate_image(detect_image, angle)
-                faces, points = detect_face(current_image, **self.kwargs)
-                if angle != 0 and faces.any():
-                    logger.verbose("found face(s) by rotating image %s degrees", angle)
-                if faces.any():
-                    break
-
-            face_bounding_boxes = self.process_output(faces, points, rotmat, scale)
-            item["face_bounding_boxes"] = face_bounding_boxes
-            self.finalize(item)
-
-        logger.debug("Thread Completed Detect")
-
-    def process_output(self, faces, points, rotation_matrix, scale):
-        """ Compile found faces for output """
-        logger.trace("Processing Output: (faces: %s, points: %s, rotation_matrix: %s)",
-                     faces, points, rotation_matrix)
-        faces = self.recalculate_bounding_box(faces, points)
-        faces = [self.to_bounding_box_dict(face[0], face[1], face[2], face[3]) for face in faces]
-        if isinstance(rotation_matrix, np.ndarray):
-            faces = [self.rotate_rect(face, rotation_matrix)
-                     for face in faces]
-        detected = [self.to_bounding_box_dict(face["left"] / scale, face["top"] / scale,
-                                              face["right"] / scale, face["bottom"] / scale)
-                    for face in faces]
-        logger.trace("Processed Output: %s", detected)
-        return detected
-=======
     def init_model(self):
         """ Initialize S3FD Model"""
         self.model = MTCNN(self.model_path, **self.kwargs)
->>>>>>> 97dc8c13
 
     def process_input(self, batch):
         """ Compile the detection image(s) for prediction """
