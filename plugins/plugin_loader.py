<<<<<<< HEAD
#!/usr/bin/env python3
""" Plugin loader for extract, training and model tasks """

import logging
import os
from importlib import import_module

from lib.utils import get_backend

logger = logging.getLogger(__name__)  # pylint: disable=invalid-name


class PluginLoader():
    """ Plugin loader for extract, training and model tasks """
    @staticmethod
    def get_detector(name, disable_logging=False):
        """ Return requested detector plugin """
        return PluginLoader._import("extract.detect", name, disable_logging)

    @staticmethod
    def get_aligner(name, disable_logging=False):
        """ Return requested detector plugin """
        return PluginLoader._import("extract.align", name, disable_logging)

    @staticmethod
    def get_masker(name, disable_logging=False):
        """ Return requested detector plugin """
        return PluginLoader._import("extract.mask", name, disable_logging)

    @staticmethod
    def get_model(name, disable_logging=False):
        """ Return requested model plugin """
        return PluginLoader._import("train.model", name, disable_logging)

    @staticmethod
    def get_trainer(name, disable_logging=False):
        """ Return requested trainer plugin """
        return PluginLoader._import("train.trainer", name, disable_logging)

    @staticmethod
    def get_converter(category, name, disable_logging=False):
        """ Return the converter sub plugin """
        return PluginLoader._import("convert.{}".format(category), name, disable_logging)

    @staticmethod
    def _import(attr, name, disable_logging):
        """ Import the plugin's module """
        name = name.replace("-", "_")
        ttl = attr.split(".")[-1].title()
        if not disable_logging:
            logger.info("Loading %s from %s plugin...", ttl, name.title())
        attr = "model" if attr == "Trainer" else attr.lower()
        mod = ".".join(("plugins", attr, name))
        module = import_module(mod)
        return getattr(module, ttl)

    @staticmethod
    def get_available_extractors(extractor_type):
        """ Return a list of available models """
        extractpath = os.path.join(os.path.dirname(__file__), "extract", extractor_type)
        extractors = sorted(item.name.replace(".py", "").replace("_", "-")
                            for item in os.scandir(extractpath)
                            if not item.name.startswith("_")
                            and not item.name.endswith("defaults.py")
                            and item.name.endswith(".py")
                            and item.name != "manual.py")
        # TODO Remove this hacky fix when we move them to the same models
        multi_versions = [extractor.replace("-amd", "")
                          for extractor in extractors if extractor.endswith("-amd")]
        if get_backend() == "amd":
            for extractor in multi_versions:
                extractors.remove(extractor)
        else:
            for extractor in multi_versions:
                extractors.remove("{}-amd".format(extractor))
        return extractors

    @staticmethod
    def get_available_models():
        """ Return a list of available models """
        modelpath = os.path.join(os.path.dirname(__file__), "train", "model")
        models = sorted(item.name.replace(".py", "").replace("_", "-")
                        for item in os.scandir(modelpath)
                        if not item.name.startswith("_")
                        and not item.name.endswith("defaults.py")
                        and item.name.endswith(".py"))
        return models

    @staticmethod
    def get_default_model():
        """ Return the default model """
        models = PluginLoader.get_available_models()
        return 'original' if 'original' in models else models[0]

    @staticmethod
    def get_available_convert_plugins(convert_category, add_none=True):
        """ Return a list of available models """
        convertpath = os.path.join(os.path.dirname(__file__), "convert", convert_category)
        converters = sorted(item.name.replace(".py", "").replace("_", "-")
                            for item in os.scandir(convertpath)
                            if not item.name.startswith("_")
                            and not item.name.endswith("defaults.py")
                            and item.name.endswith(".py"))
        if add_none:
            converters.insert(0, "none")
        return converters
=======
#!/usr/bin/env python3
""" Plugin loader for extract, training and model tasks """

import logging
import os
from importlib import import_module

logger = logging.getLogger(__name__)  # pylint: disable=invalid-name


class PluginLoader():
    """ Plugin loader for extract, training and model tasks """
    @staticmethod
    def get_detector(name, disable_logging=False):
        """ Return requested detector plugin """
        return PluginLoader._import("extract.detect", name, disable_logging)

    @staticmethod
    def get_aligner(name, disable_logging=False):
        """ Return requested detector plugin """
        return PluginLoader._import("extract.align", name, disable_logging)

    @staticmethod
    def get_model(name, disable_logging=False):
        """ Return requested model plugin """
        return PluginLoader._import("train.model", name, disable_logging)

    @staticmethod
    def get_trainer(name, disable_logging=False):
        """ Return requested trainer plugin """
        return PluginLoader._import("train.trainer", name, disable_logging)

    @staticmethod
    def get_converter(category, name, disable_logging=False):
        """ Return the converter sub plugin """
        return PluginLoader._import("convert.{}".format(category), name, disable_logging)

    @staticmethod
    def _import(attr, name, disable_logging):
        """ Import the plugin's module """
        name = name.replace("-", "_")
        ttl = attr.split(".")[-1].title()
        if not disable_logging:
            logger.info("Loading %s from %s plugin...", ttl, name.title())
        attr = "model" if attr == "Trainer" else attr.lower()
        mod = ".".join(("plugins", attr, name))
        module = import_module(mod)
        return getattr(module, ttl)

    @staticmethod
    def get_available_extractors(extractor_type):
        """ Return a list of available aligners/detectors """
        extractpath = os.path.join(os.path.dirname(__file__),
                                   "extract",
                                   extractor_type)
        extractors = sorted(item.name.replace(".py", "").replace("_", "-")
                            for item in os.scandir(extractpath)
                            if not item.name.startswith("_")
                            and not item.name.endswith("defaults.py")
                            and item.name.endswith(".py")
                            and item.name != "manual.py")
        return extractors

    @staticmethod
    def get_available_models():
        """ Return a list of available models """
        modelpath = os.path.join(os.path.dirname(__file__), "train", "model")
        models = sorted(item.name.replace(".py", "").replace("_", "-")
                        for item in os.scandir(modelpath)
                        if not item.name.startswith("_")
                        and not item.name.endswith("defaults.py")
                        and item.name.endswith(".py"))
        return models

    @staticmethod
    def get_default_model():
        """ Return the default model """
        models = PluginLoader.get_available_models()
        return 'original' if 'original' in models else models[0]

    @staticmethod
    def get_available_convert_plugins(convert_category, add_none=True):
        """ Return a list of available models """
        convertpath = os.path.join(os.path.dirname(__file__),
                                   "convert",
                                   convert_category)
        converters = sorted(item.name.replace(".py", "").replace("_", "-")
                            for item in os.scandir(convertpath)
                            if not item.name.startswith("_")
                            and not item.name.endswith("defaults.py")
                            and item.name.endswith(".py"))
        if add_none:
            converters.insert(0, "none")
        return converters
>>>>>>> 97dc8c13
<|MERGE_RESOLUTION|>--- conflicted
+++ resolved
@@ -1,111 +1,3 @@
-<<<<<<< HEAD
-#!/usr/bin/env python3
-""" Plugin loader for extract, training and model tasks """
-
-import logging
-import os
-from importlib import import_module
-
-from lib.utils import get_backend
-
-logger = logging.getLogger(__name__)  # pylint: disable=invalid-name
-
-
-class PluginLoader():
-    """ Plugin loader for extract, training and model tasks """
-    @staticmethod
-    def get_detector(name, disable_logging=False):
-        """ Return requested detector plugin """
-        return PluginLoader._import("extract.detect", name, disable_logging)
-
-    @staticmethod
-    def get_aligner(name, disable_logging=False):
-        """ Return requested detector plugin """
-        return PluginLoader._import("extract.align", name, disable_logging)
-
-    @staticmethod
-    def get_masker(name, disable_logging=False):
-        """ Return requested detector plugin """
-        return PluginLoader._import("extract.mask", name, disable_logging)
-
-    @staticmethod
-    def get_model(name, disable_logging=False):
-        """ Return requested model plugin """
-        return PluginLoader._import("train.model", name, disable_logging)
-
-    @staticmethod
-    def get_trainer(name, disable_logging=False):
-        """ Return requested trainer plugin """
-        return PluginLoader._import("train.trainer", name, disable_logging)
-
-    @staticmethod
-    def get_converter(category, name, disable_logging=False):
-        """ Return the converter sub plugin """
-        return PluginLoader._import("convert.{}".format(category), name, disable_logging)
-
-    @staticmethod
-    def _import(attr, name, disable_logging):
-        """ Import the plugin's module """
-        name = name.replace("-", "_")
-        ttl = attr.split(".")[-1].title()
-        if not disable_logging:
-            logger.info("Loading %s from %s plugin...", ttl, name.title())
-        attr = "model" if attr == "Trainer" else attr.lower()
-        mod = ".".join(("plugins", attr, name))
-        module = import_module(mod)
-        return getattr(module, ttl)
-
-    @staticmethod
-    def get_available_extractors(extractor_type):
-        """ Return a list of available models """
-        extractpath = os.path.join(os.path.dirname(__file__), "extract", extractor_type)
-        extractors = sorted(item.name.replace(".py", "").replace("_", "-")
-                            for item in os.scandir(extractpath)
-                            if not item.name.startswith("_")
-                            and not item.name.endswith("defaults.py")
-                            and item.name.endswith(".py")
-                            and item.name != "manual.py")
-        # TODO Remove this hacky fix when we move them to the same models
-        multi_versions = [extractor.replace("-amd", "")
-                          for extractor in extractors if extractor.endswith("-amd")]
-        if get_backend() == "amd":
-            for extractor in multi_versions:
-                extractors.remove(extractor)
-        else:
-            for extractor in multi_versions:
-                extractors.remove("{}-amd".format(extractor))
-        return extractors
-
-    @staticmethod
-    def get_available_models():
-        """ Return a list of available models """
-        modelpath = os.path.join(os.path.dirname(__file__), "train", "model")
-        models = sorted(item.name.replace(".py", "").replace("_", "-")
-                        for item in os.scandir(modelpath)
-                        if not item.name.startswith("_")
-                        and not item.name.endswith("defaults.py")
-                        and item.name.endswith(".py"))
-        return models
-
-    @staticmethod
-    def get_default_model():
-        """ Return the default model """
-        models = PluginLoader.get_available_models()
-        return 'original' if 'original' in models else models[0]
-
-    @staticmethod
-    def get_available_convert_plugins(convert_category, add_none=True):
-        """ Return a list of available models """
-        convertpath = os.path.join(os.path.dirname(__file__), "convert", convert_category)
-        converters = sorted(item.name.replace(".py", "").replace("_", "-")
-                            for item in os.scandir(convertpath)
-                            if not item.name.startswith("_")
-                            and not item.name.endswith("defaults.py")
-                            and item.name.endswith(".py"))
-        if add_none:
-            converters.insert(0, "none")
-        return converters
-=======
 #!/usr/bin/env python3
 """ Plugin loader for extract, training and model tasks """
 
@@ -127,6 +19,11 @@
     def get_aligner(name, disable_logging=False):
         """ Return requested detector plugin """
         return PluginLoader._import("extract.align", name, disable_logging)
+
+    @staticmethod
+    def get_masker(name, disable_logging=False):
+        """ Return requested detector plugin """
+        return PluginLoader._import("extract.mask", name, disable_logging)
 
     @staticmethod
     def get_model(name, disable_logging=False):
@@ -199,5 +96,4 @@
                             and item.name.endswith(".py"))
         if add_none:
             converters.insert(0, "none")
-        return converters
->>>>>>> 97dc8c13
+        return converters