#!/usr/bin/env python3
""" Parent class for mask adjustments for faceswap.py converter """

import logging

import cv2
import numpy as np

from plugins.convert._config import Config

logger = logging.getLogger(__name__)  # pylint: disable=invalid-name


def get_config(plugin_name, configfile=None):
    """ Return the config for the requested model """
    return Config(plugin_name, configfile=configfile).config_dict


class Adjustment():
    """ Parent class for adjustments """
    def __init__(self, mask_type, output_size, predicted_available, configfile=None, config=None):
        logger.debug("Initializing %s: (arguments: '%s', output_size: %s, "
                     "predicted_available: %s, configfile: %s, config: %s)",
                     self.__class__.__name__, mask_type, output_size, predicted_available,
                     configfile, config)
        self.config = self.set_config(configfile, config)
        logger.debug("config: %s", self.config)
        self.output_size = output_size

        self.skip = self.config.get("type", None) is None
        logger.debug("Initialized %s", self.__class__.__name__)

    def set_config(self, configfile, config):
        """ Set the config to either global config or passed in config """
        section = ".".join(self.__module__.split(".")[-2:])
        if config is None:
            retval = get_config(section, configfile=configfile)
        else:
            config.section = section
            retval = config.config_dict
            config.section = None
        logger.debug("Config: %s", retval)
        return retval

    @staticmethod
    def get_mask_type(mask_type, predicted_available):
        """ Return the requested mask type. Return default mask if
            predicted requested but not available """
        logger.debug("Requested mask_type: %s", mask_type)
        if mask_type == "predicted" and not predicted_available:
            mask_type = model_masks.get_default_mask()
            logger.warning("Predicted selected, but the model was not trained with a mask. "
                           "Switching to '%s'", mask_type)
        logger.debug("Returning mask_type: %s", mask_type)
        return mask_type

    def process(self, *args, **kwargs):
        """ Override for specific color adjustment process """
        raise NotImplementedError

    def run(self, *args, **kwargs):
        """ Perform selected adjustment on face """
        logger.trace("Performing mask adjustment: (plugin: %s, args: %s, kwargs: %s",
                     self.__module__, args, kwargs)
        retval = self.process(*args, **kwargs)
        return retval


class BlurMask():
    """ Factory class to return the correct blur object for requested blur
        Works for square images only.
        Currently supports Gaussian and Normalized Box Filters
    """
    def __init__(self, blur_type, mask, kernel_ratio, passes=1):
        """ image_size = height or width of original image
            mask = the mask to apply the blurring to
            kernel_ratio = kernel ratio as percentage of mask size
            diameter = True calculates approx diameter of mask for kernel, False
            passes = the number of passes to perform the blur """
        logger.trace("Initializing %s: (blur_type: '%s', mask_shape: %s, kernel_ratio: %s, "
                     "passes: %s)", self.__class__.__name__, blur_type, mask.shape, kernel_ratio,
                     passes)
        self.blur_type = blur_type.lower()
        self.mask = mask
        self.passes = passes
        kernel_size = self.get_kernel_size(kernel_ratio)
        self.kernel_size = self.get_kernel_tuple(kernel_size)
        logger.trace("Initialized %s", self.__class__.__name__)

    @property
    def blurred(self):
        """ The final blurred mask """
        func = self.func_mapping[self.blur_type]
        kwargs = self.get_kwargs()
        blurred = self.mask
        for i in range(self.passes):
            ksize = kwargs["ksize"][0]
            logger.trace("Pass: %s, kernel_size: %s", i + 1, (ksize, ksize))
            blurred = func(blurred, **kwargs)
<<<<<<< HEAD
            ksize = int(ksize * self.multipass_factor)
=======
            ksize = int(round(ksize * self.multipass_factor))
>>>>>>> 0b3d70e2
            kwargs["ksize"] = self.get_kernel_tuple(ksize)
        logger.trace("Returning blurred mask. Shape: %s", blurred.shape)
        return blurred

    @property
    def multipass_factor(self):
        """ Multipass Factor
            For multiple passes the kernel must be scaled down. This value is
            different for box filter and gaussian """
        factor = dict(gaussian=0.8, normalized=0.5)
        return factor[self.blur_type]

    @property
    def sigma(self):
        """ Sigma for Gaussian Blur
            Returns zero so it is calculated from kernel size """
        return 0

    @property
    def func_mapping(self):
        """ Return a dict of function name to cv2 function """
        # pylint: disable = no-member
        return dict(gaussian=cv2.GaussianBlur, normalized=cv2.blur)

    @property
    def kwarg_requirements(self):
        """ Return a dict of function name to a list of required kwargs """
        return dict(gaussian=["ksize", "sigmaX"], normalized=["ksize"])

    @property
    def kwarg_mapping(self):
        """ Return a dict of kwarg names to config item names """
        return dict(ksize=self.kernel_size, sigmaX=self.sigma)

    def get_kernel_size(self, radius_ratio):
        """ Set the kernel size to absolute """
        mask_diameter = np.sqrt(np.sum(self.mask))
<<<<<<< HEAD
        radius = int(max(1., mask_diameter * radius_ratio / 100.))
        kernel_size = radius * 2 + 1
=======
        radius = round(max(1., mask_diameter * radius_ratio / 100.))
        kernel_size = int(radius * 2 + 1)
>>>>>>> 0b3d70e2
        logger.trace("kernel_size: %s", kernel_size)
        return kernel_size

    @staticmethod
    def get_kernel_tuple(kernel_size):
        """ Make sure kernel_size is odd and return it as a tupe """
        kernel_size += 1 if kernel_size % 2 == 0 else 0
        retval = (kernel_size, kernel_size)
        logger.trace(retval)
        return retval

    def get_kwargs(self):
        """ return valid kwargs for the requested blur """
        retval = {kword: self.kwarg_mapping[kword]
                  for kword in self.kwarg_requirements[self.blur_type]}
        logger.trace("BlurMask kwargs: %s", retval)
        return retval<|MERGE_RESOLUTION|>--- conflicted
+++ resolved
@@ -97,11 +97,7 @@
             ksize = kwargs["ksize"][0]
             logger.trace("Pass: %s, kernel_size: %s", i + 1, (ksize, ksize))
             blurred = func(blurred, **kwargs)
-<<<<<<< HEAD
             ksize = int(ksize * self.multipass_factor)
-=======
-            ksize = int(round(ksize * self.multipass_factor))
->>>>>>> 0b3d70e2
             kwargs["ksize"] = self.get_kernel_tuple(ksize)
         logger.trace("Returning blurred mask. Shape: %s", blurred.shape)
         return blurred
@@ -139,13 +135,8 @@
     def get_kernel_size(self, radius_ratio):
         """ Set the kernel size to absolute """
         mask_diameter = np.sqrt(np.sum(self.mask))
-<<<<<<< HEAD
-        radius = int(max(1., mask_diameter * radius_ratio / 100.))
-        kernel_size = radius * 2 + 1
-=======
         radius = round(max(1., mask_diameter * radius_ratio / 100.))
         kernel_size = int(radius * 2 + 1)
->>>>>>> 0b3d70e2
         logger.trace("kernel_size: %s", kernel_size)
         return kernel_size
 
