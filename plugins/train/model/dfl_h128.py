#!/usr/bin/env python3
""" DeepFakesLab H128 Model
    Based on https://github.com/iperov/DeepFaceLab
"""

<<<<<<< HEAD
from keras.layers import Conv2D, Dense, Flatten, Input, Reshape, Concatenate
=======
from keras.layers import Dense, Flatten, Input, Reshape
>>>>>>> 8b2f166e
from keras.models import Model as KerasModel

from .original import logger, Model as OriginalModel


class Model(OriginalModel):
    """ Low Memory version of Original Faceswap Model """
    def __init__(self, *args, **kwargs):
        logger.debug("Initializing %s: (args: %s, kwargs: %s",
                     self.__class__.__name__, args, kwargs)

        self.configfile = kwargs.get("configfile", None)
        kwargs["input_shape"] = (128, 128, 3)
        kwargs["encoder_dim"] = 256 if self.config["lowmem"] else 512

        super().__init__(*args, **kwargs)
        logger.debug("Initialized %s", self.__class__.__name__)

    def encoder(self):
        """ DFL H128 Encoder """
        face_ = Input(shape=self.input_shape)
        mask_ = Input(shape=self.mask_shape)
        var_x = Concatenate(axis=-1)([face_, mask_])
        var_x = self.blocks.conv(var_x, 128)
        var_x = self.blocks.conv(var_x, 256)
        var_x = self.blocks.conv(var_x, 512)
        var_x = self.blocks.conv(var_x, 1024)
        var_x = Flatten()(var_x)
        var_x = Dense(self.encoder_dim)(var_x)
        var_x = Dense(8 * 8 * self.encoder_dim)(var_x)
        var_x = Reshape((8, 8, self.encoder_dim))(var_x)
        var_x = self.blocks.upscale(var_x, self.encoder_dim)
        return KerasModel([face_, mask_], var_x)

    def decoder(self):
        """ DFL H128 Decoder """
        input_ = Input(shape=(16, 16, self.encoder_dim))
        # Face
        var_x = input_
        var_x = self.blocks.upscale(var_x, self.encoder_dim)
        var_x = self.blocks.upscale(var_x, self.encoder_dim // 2)
        var_x = self.blocks.upscale(var_x, self.encoder_dim // 4)
        var_x = self.blocks.conv2d(var_x, 3,
                                   kernel_size=5,
                                   padding="same",
                                   activation="sigmoid",
                                   name="face_out")
        outputs = [var_x]
        # Mask
        if self.config.get("mask_type", None):
            var_y = input_
            var_y = self.blocks.upscale(var_y, self.encoder_dim)
            var_y = self.blocks.upscale(var_y, self.encoder_dim // 2)
            var_y = self.blocks.upscale(var_y, self.encoder_dim // 4)
            var_y = self.blocks.conv2d(var_y, 1,
                                       kernel_size=5,
                                       padding="same",
                                       activation="sigmoid",
                                       name="mask_out")
            outputs.append(var_y)
        return KerasModel(input_, outputs=outputs)<|MERGE_RESOLUTION|>--- conflicted
+++ resolved
@@ -3,11 +3,7 @@
     Based on https://github.com/iperov/DeepFaceLab
 """
 
-<<<<<<< HEAD
 from keras.layers import Conv2D, Dense, Flatten, Input, Reshape, Concatenate
-=======
-from keras.layers import Dense, Flatten, Input, Reshape
->>>>>>> 8b2f166e
 from keras.models import Model as KerasModel
 
 from .original import logger, Model as OriginalModel
