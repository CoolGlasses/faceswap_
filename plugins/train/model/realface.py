#!/usr/bin/env python3
""" RealFaceRC1, codenamed 'Pegasus'
    Based on the original https://www.reddit.com/r/deepfakes/
    code sample + contribs
    Major thanks goes to BryanLyon as it vastly powered by his ideas and insights.
    Without him it would not be possible to come up with the model.
    Additional thanks: Birb - source of inspiration, great Encoder ideas
                       Kvrooman - additional couseling on autoencoders and practical advices
    """

from keras.initializers import RandomNormal
<<<<<<< HEAD
from keras.layers import Conv2D, Dense, Flatten, Input, Reshape, Concatenate
=======
from keras.layers import Dense, Flatten, Input, Reshape
>>>>>>> 8b2f166e
from keras.models import Model as KerasModel

from ._base import ModelBase, logger


class Model(ModelBase):
    """ RealFace(tm) Faceswap Model """
    def __init__(self, *args, **kwargs):
        logger.debug("Initializing %s: (args: %s, kwargs: %s",
                     self.__class__.__name__, args, kwargs)

<<<<<<< HEAD
        self.mask_shape = (self.config["output_size"], self.config["output_size"], 1)
=======
        self.configfile = kwargs.get("configfile", None)
>>>>>>> 8b2f166e
        self.check_input_output()
        self.dense_width, self.upscalers_no = self.get_dense_width_upscalers_numbers()
        kwargs["input_shape"] = (self.config["input_size"], self.config["input_size"], 3)
        self.kernel_initializer = RandomNormal(0, 0.02)

        super().__init__(*args, **kwargs)
        logger.debug("Initialized %s", self.__class__.__name__)

    @property
    def downscalers_no(self):
        """ Number of downscalers. Don't change! """
        return 4

    @property
    def _downscale_ratio(self):
        """ Downscale Ratio """
        return 2**self.downscalers_no

    @property
    def dense_filters(self):
        """ Dense Filters. Don't change! """
        return (int(1024 - (self.dense_width - 4) * 64) // 16) * 16

    def check_input_output(self):
        """ Confirm valid input and output sized have been provided """
        if not 64 <= self.config["input_size"] <= 128 or self.config["input_size"] % 16 != 0:
            logger.error("Config error: input_size must be between 64 and 128 and be divisible by "
                         "16.")
            exit(1)
        if not 64 <= self.config["output_size"] <= 256 or self.config["output_size"] % 16 != 0:
<<<<<<< HEAD
            logger.error("Config error: output_size must be between 64 and 256 and be divisible by "
                         "16.")
=======
            logger.error("Config error: output_size must be between 64 and 256 and be divisible "
                         "by 16.")
>>>>>>> 8b2f166e
            exit(1)
        logger.debug("Input and output sizes are valid")

    def get_dense_width_upscalers_numbers(self):
        """ Return the dense width and number of upscalers """
        output_size = self.config["output_size"]
        sides = [(output_size // 2**n, n) for n in [4, 5] if (output_size // 2**n) < 10]
        closest = min([x * self._downscale_ratio for x, _ in sides],
                      key=lambda x: abs(x - self.config["input_size"]))
        dense_width, upscalers_no = [(s, n) for s, n in sides
                                     if s * self._downscale_ratio == closest][0]
        logger.debug("dense_width: %s, upscalers_no: %s", dense_width, upscalers_no)
        return dense_width, upscalers_no

    def add_networks(self):
        """ Add the realface model weights """
        logger.debug("Adding networks")
        self.add_network("decoder", "a", self.decoder_a(), is_output=True)
        self.add_network("decoder", "b", self.decoder_b(), is_output=True)
        self.add_network("encoder", None, self.encoder())
        logger.debug("Added networks")

    def build_autoencoders(self, inputs):
        """ Initialize realface model """
        logger.debug("Initializing model")
<<<<<<< HEAD
        face = Input(shape=self.input_shape, name="face")
        mask = Input(shape=self.mask_shape, name="mask")
        inputs = [face, mask]

=======
>>>>>>> 8b2f166e
        for side in "a", "b":
            logger.debug("Adding Autoencoder. Side: %s", side)
            decoder = self.networks["decoder_{}".format(side)].network
            output = decoder(self.networks["encoder"].network(inputs))
            autoencoder = KerasModel(inputs, output)
            self.add_predictor(side, autoencoder)
        logger.debug("Initialized model")

    def encoder(self):
        """ RealFace Encoder Network """
        face_ = Input(shape=self.input_shape)
        mask_ = Input(shape=self.mask_shape)
        var_x = Concatenate(axis=-1)([face_, mask_])

        encoder_complexity = self.config["complexity_encoder"]

        for idx in range(self.downscalers_no - 1):
            var_x = self.blocks.conv(var_x, encoder_complexity * 2**idx)
            var_x = self.blocks.res_block(var_x, encoder_complexity * 2**idx, use_bias=True)
            var_x = self.blocks.res_block(var_x, encoder_complexity * 2**idx, use_bias=True)
        var_x = self.blocks.conv(var_x, encoder_complexity * 2**self.downscalers_no)

        return KerasModel([face_, mask_], var_x)

    def decoder_b(self):
        """ RealFace Decoder Network """
        input_filters = self.config["complexity_encoder"] * 2**(self.downscalers_no-1)
        input_width = self.config["input_size"] // self._downscale_ratio
        input_ = Input(shape=(input_width, input_width, input_filters))

        var_xy = input_

        var_xy = Dense(self.config["dense_nodes"])(Flatten()(var_xy))
        var_xy = Dense(self.dense_width * self.dense_width * self.dense_filters)(var_xy)
        var_xy = Reshape((self.dense_width, self.dense_width, self.dense_filters))(var_xy)
        var_xy = self.blocks.upscale(var_xy, self.dense_filters)

        var_x = var_xy
        var_x = self.blocks.res_block(var_x, self.dense_filters, use_bias=False)

        decoder_b_complexity = self.config["complexity_decoder"]
        for idx in range(self.upscalers_no - 2):
            var_x = self.blocks.upscale(var_x, decoder_b_complexity // 2**idx)
            var_x = self.blocks.res_block(var_x, decoder_b_complexity // 2**idx, use_bias=False)
            var_x = self.blocks.res_block(var_x, decoder_b_complexity // 2**idx, use_bias=True)
        var_x = self.blocks.upscale(var_x, decoder_b_complexity // 2**self.downscalers_no)

        var_x = self.blocks.conv2d(var_x, 3,
                                   kernel_size=5,
                                   padding="same",
                                   activation="sigmoid",
                                   name="face_out")

        outputs = [var_x]

        if self.config.get("mask_type", None) is not None:
            var_y = var_xy
            mask_b_complexity = 384
            for idx in range(self.upscalers_no-2):
                var_y = self.blocks.upscale(var_y, mask_b_complexity // 2**idx)
            var_y = self.blocks.upscale(var_y, mask_b_complexity // 2**self.downscalers_no)

            var_y = self.blocks.conv2d(var_y, 1,
                                       kernel_size=5,
                                       padding="same",
                                       activation="sigmoid",
                                       name="mask_out")

            outputs += [var_y]

        return KerasModel(input_, outputs=outputs)

    def decoder_a(self):
        """ RealFace Decoder (A) Network """
        input_filters = self.config["complexity_encoder"] * 2**(self.downscalers_no-1)
        input_width = self.config["input_size"] // self._downscale_ratio
        input_ = Input(shape=(input_width, input_width, input_filters))

        var_xy = input_

        dense_nodes = int(self.config["dense_nodes"]/1.5)
        dense_filters = int(self.dense_filters/1.5)

        var_xy = Dense(dense_nodes)(Flatten()(var_xy))
        var_xy = Dense(self.dense_width * self.dense_width * dense_filters)(var_xy)
        var_xy = Reshape((self.dense_width, self.dense_width, dense_filters))(var_xy)

        var_xy = self.blocks.upscale(var_xy, dense_filters)

        var_x = var_xy
        var_x = self.blocks.res_block(var_x, dense_filters, use_bias=False)

        decoder_a_complexity = int(self.config["complexity_decoder"] / 1.5)
        for idx in range(self.upscalers_no-2):
            var_x = self.blocks.upscale(var_x, decoder_a_complexity // 2**idx)
        var_x = self.blocks.upscale(var_x, decoder_a_complexity // 2**self.downscalers_no)

        var_x = self.blocks.conv2d(var_x, 3,
                                   kernel_size=5,
                                   padding="same",
                                   activation="sigmoid",
                                   name="face_out")

        outputs = [var_x]

        if self.config.get("mask_type", None) is not None:
            var_y = var_xy
            mask_a_complexity = 384
            for idx in range(self.upscalers_no-2):
                var_y = self.blocks.upscale(var_y, mask_a_complexity // 2**idx)
            var_y = self.blocks.upscale(var_y, mask_a_complexity // 2**(idx + 1))

            var_y = self.blocks.conv2d(var_y, 1,
                                       kernel_size=5,
                                       padding="same",
                                       activation="sigmoid",
                                       name="mask_out")

            outputs += [var_y]

        return KerasModel(input_, outputs=outputs)<|MERGE_RESOLUTION|>--- conflicted
+++ resolved
@@ -9,11 +9,7 @@
     """
 
 from keras.initializers import RandomNormal
-<<<<<<< HEAD
 from keras.layers import Conv2D, Dense, Flatten, Input, Reshape, Concatenate
-=======
-from keras.layers import Dense, Flatten, Input, Reshape
->>>>>>> 8b2f166e
 from keras.models import Model as KerasModel
 
 from ._base import ModelBase, logger
@@ -25,11 +21,8 @@
         logger.debug("Initializing %s: (args: %s, kwargs: %s",
                      self.__class__.__name__, args, kwargs)
 
-<<<<<<< HEAD
         self.mask_shape = (self.config["output_size"], self.config["output_size"], 1)
-=======
         self.configfile = kwargs.get("configfile", None)
->>>>>>> 8b2f166e
         self.check_input_output()
         self.dense_width, self.upscalers_no = self.get_dense_width_upscalers_numbers()
         kwargs["input_shape"] = (self.config["input_size"], self.config["input_size"], 3)
@@ -60,13 +53,8 @@
                          "16.")
             exit(1)
         if not 64 <= self.config["output_size"] <= 256 or self.config["output_size"] % 16 != 0:
-<<<<<<< HEAD
-            logger.error("Config error: output_size must be between 64 and 256 and be divisible by "
-                         "16.")
-=======
             logger.error("Config error: output_size must be between 64 and 256 and be divisible "
                          "by 16.")
->>>>>>> 8b2f166e
             exit(1)
         logger.debug("Input and output sizes are valid")
 
@@ -92,13 +80,10 @@
     def build_autoencoders(self, inputs):
         """ Initialize realface model """
         logger.debug("Initializing model")
-<<<<<<< HEAD
         face = Input(shape=self.input_shape, name="face")
         mask = Input(shape=self.mask_shape, name="mask")
         inputs = [face, mask]
 
-=======
->>>>>>> 8b2f166e
         for side in "a", "b":
             logger.debug("Adding Autoencoder. Side: %s", side)
             decoder = self.networks["decoder_{}".format(side)].network
