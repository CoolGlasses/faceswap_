--- conflicted
+++ resolved
@@ -4,11 +4,7 @@
     Adapted from a model by VillainGuy (https://github.com/VillainGuy) """
 
 from keras.initializers import RandomNormal
-<<<<<<< HEAD
 from keras.layers import Add, Conv2D, Dense, Flatten, Input, Reshape, Concatenate
-=======
-from keras.layers import add, Dense, Flatten, Input, Reshape
->>>>>>> 8b2f166e
 from keras.models import Model as KerasModel
 
 from lib.model.layers import PixelShuffler
