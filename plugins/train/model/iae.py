#!/usr/bin/env python3
""" Improved autoencoder for faceswap """

from keras.layers import Concatenate, Dense, Flatten, Input, Reshape
from keras.models import Model as KerasModel

from ._base import ModelBase, logger


class Model(ModelBase):
    """ Improved Autoeencoder Model """
    def __init__(self, *args, **kwargs):
        logger.debug("Initializing %s: (args: %s, kwargs: %s",
                     self.__class__.__name__, args, kwargs)
        kwargs["input_shape"] = (64, 64, 3)
        kwargs["encoder_dim"] = 1024
        super().__init__(*args, **kwargs)
        logger.debug("Initialized %s", self.__class__.__name__)

    def add_networks(self):
        """ Add the IAE model weights """
        logger.debug("Adding networks")
        self.add_network("encoder", None, self.encoder())
        self.add_network("decoder", None, self.decoder(), is_output=True)
        self.add_network("intermediate", "a", self.intermediate())
        self.add_network("intermediate", "b", self.intermediate())
        self.add_network("inter", None, self.intermediate())
        logger.debug("Added networks")

    def build_autoencoders(self, inputs):
        """ Initialize IAE model """
        logger.debug("Initializing model")
<<<<<<< HEAD
        face = Input(shape=self.input_shape, name="face")
        mask = Input(shape=self.mask_shape, name="mask")
        inputs = [face, mask]

=======
>>>>>>> 8b2f166e
        decoder = self.networks["decoder"].network
        encoder = self.networks["encoder"].network
        inter_both = self.networks["inter"].network
        for side in ("a", "b"):
            inter_side = self.networks["intermediate_{}".format(side)].network
            output = decoder([inter_side(encoder(inputs[0])), inter_both(encoder(inputs[0]))])
            autoencoder = KerasModel(inputs, output)
            self.add_predictor(side, autoencoder)
        logger.debug("Initialized model")

    def encoder(self):
        """ Encoder Network """
        face_ = Input(shape=self.input_shape)
        mask_ = Input(shape=self.mask_shape)
        var_x = Concatenate(axis=-1)([face_, mask_])
        var_x = self.blocks.conv(var_x, 128)
        var_x = self.blocks.conv(var_x, 256)
        var_x = self.blocks.conv(var_x, 512)
        var_x = self.blocks.conv(var_x, 1024)
        var_x = Flatten()(var_x)
        return KerasModel([face_, mask_], var_x)

    def intermediate(self):
        """ Intermediate Network """
        input_ = Input(shape=(None, 4 * 4 * 1024))
        var_x = input_
        var_x = Dense(self.encoder_dim)(var_x)
        var_x = Dense(4 * 4 * int(self.encoder_dim/2))(var_x)
        var_x = Reshape((4, 4, int(self.encoder_dim/2)))(var_x)
        return KerasModel(input_, var_x)

    def decoder(self):
        """ Decoder Network """
        input_a = Input(shape=(4, 4, int(self.encoder_dim/2)))
        input_b = Input(shape=(4, 4, int(self.encoder_dim/2)))
        input_ = Concatenate()([input_a, input_b])
        var_x = self.blocks.upscale(input_, 512)
        var_x = self.blocks.upscale(var_x, 256)
        var_x = self.blocks.upscale(var_x, 128)
        var_x = self.blocks.upscale(var_x, 64)
        var_x = self.blocks.conv2d(var_x, 3,
                                   kernel_size=5,
                                   padding="same",
                                   activation="sigmoid",
                                   name="face_out")
        outputs = [var_x]

        if self.config.get("mask_type", None):
            var_y = input_
            var_y = self.blocks.upscale(var_y, 512)
            var_y = self.blocks.upscale(var_y, 256)
            var_y = self.blocks.upscale(var_y, 128)
            var_y = self.blocks.upscale(var_y, 64)
            var_y = self.blocks.conv2d(var_y, 1,
                                       kernel_size=5,
                                       padding="same",
                                       activation="sigmoid",
                                       name="mask_out")
            outputs.append(var_y)
        return KerasModel(inputs=[input_a, input_b], outputs=outputs)<|MERGE_RESOLUTION|>--- conflicted
+++ resolved
@@ -30,13 +30,10 @@
     def build_autoencoders(self, inputs):
         """ Initialize IAE model """
         logger.debug("Initializing model")
-<<<<<<< HEAD
         face = Input(shape=self.input_shape, name="face")
         mask = Input(shape=self.mask_shape, name="mask")
         inputs = [face, mask]
 
-=======
->>>>>>> 8b2f166e
         decoder = self.networks["decoder"].network
         encoder = self.networks["encoder"].network
         inter_both = self.networks["inter"].network
