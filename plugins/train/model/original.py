--- conflicted
+++ resolved
@@ -1,92 +1,3 @@
-<<<<<<< HEAD
-#!/usr/bin/env python3
-""" Original Model
-    Based on the original https://www.reddit.com/r/deepfakes/
-    code sample + contribs """
-
-from keras.layers import Dense, Flatten, Input, Reshape
-
-from keras.models import Model as KerasModel
-
-from ._base import ModelBase, logger
-
-
-class Model(ModelBase):
-    """ Original Faceswap Model """
-    def __init__(self, *args, **kwargs):
-        logger.debug("Initializing %s: (args: %s, kwargs: %s",
-                     self.__class__.__name__, args, kwargs)
-
-        self.configfile = kwargs.get("configfile", None)
-        if "input_shape" not in kwargs:
-            kwargs["input_shape"] = (64, 64, 3)
-        if "encoder_dim" not in kwargs:
-            kwargs["encoder_dim"] = 512 if self.config["lowmem"] else 1024
-
-        super().__init__(*args, **kwargs)
-        logger.debug("Initialized %s", self.__class__.__name__)
-
-    def add_networks(self):
-        """ Add the original model weights """
-        logger.debug("Adding networks")
-        self.add_network("decoder", "a", self.decoder(), is_output=True)
-        self.add_network("decoder", "b", self.decoder(), is_output=True)
-        self.add_network("encoder", None, self.encoder())
-        logger.debug("Added networks")
-
-    def build_autoencoders(self, inputs):
-        """ Initialize original model """
-        logger.debug("Initializing model")
-        for side in ("a", "b"):
-            logger.debug("Adding Autoencoder. Side: %s", side)
-            decoder = self.networks["decoder_{}".format(side)].network
-            output = decoder(self.networks["encoder"].network(inputs[0]))
-            autoencoder = KerasModel(inputs, output)
-            self.add_predictor(side, autoencoder)
-        logger.debug("Initialized model")
-
-    def encoder(self):
-        """ Encoder Network """
-        input_ = Input(shape=self.input_shape)
-        var_x = input_
-        var_x = self.blocks.conv(var_x, 128)
-        var_x = self.blocks.conv(var_x, 256)
-        var_x = self.blocks.conv(var_x, 512)
-        if not self.config.get("lowmem", False):
-            var_x = self.blocks.conv(var_x, 1024)
-        var_x = Dense(self.encoder_dim)(Flatten()(var_x))
-        var_x = Dense(4 * 4 * 1024)(var_x)
-        var_x = Reshape((4, 4, 1024))(var_x)
-        var_x = self.blocks.upscale(var_x, 512)
-        return KerasModel(input_, var_x)
-
-    def decoder(self):
-        """ Decoder Network """
-        input_ = Input(shape=(8, 8, 512))
-        var_x = input_
-        var_x = self.blocks.upscale(var_x, 256)
-        var_x = self.blocks.upscale(var_x, 128)
-        var_x = self.blocks.upscale(var_x, 64)
-        var_x = self.blocks.conv2d(var_x, 3,
-                                   kernel_size=5,
-                                   padding="same",
-                                   activation="sigmoid",
-                                   name="face_out")
-        outputs = [var_x]
-
-        if self.config.get("mask_type", None):
-            var_y = input_
-            var_y = self.blocks.upscale(var_y, 256)
-            var_y = self.blocks.upscale(var_y, 128)
-            var_y = self.blocks.upscale(var_y, 64)
-            var_y = self.blocks.conv2d(var_y, 1,
-                                       kernel_size=5,
-                                       padding="same",
-                                       activation="sigmoid",
-                                       name="mask_out")
-            outputs.append(var_y)
-        return KerasModel(input_, outputs=outputs)
-=======
 #!/usr/bin/env python3
 """ Original Model
     Based on the original https://www.reddit.com/r/deepfakes/
@@ -173,5 +84,4 @@
                                        activation="sigmoid",
                                        name="mask_out")
             outputs.append(var_y)
-        return KerasModel(input_, outputs=outputs)
->>>>>>> 6afa6a9e
+        return KerasModel(input_, outputs=outputs)