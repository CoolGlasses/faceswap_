--- conflicted
+++ resolved
@@ -1,66 +1,3 @@
-<<<<<<< HEAD
-#!/usr/bin/env python3
-""" Original Model
-    Based on the original https://www.reddit.com/r/deepfakes/
-    code sample + contribs """
-
-from keras.layers import Dense, Flatten, Input, Reshape
-from keras.models import Model as KerasModel
-
-from .original import logger, Model as OriginalModel
-
-
-class Model(OriginalModel):
-    """ Lightweight Model for ~2GB Graphics Cards """
-    def __init__(self, *args, **kwargs):
-        logger.debug("Initializing %s: (args: %s, kwargs: %s",
-                     self.__class__.__name__, args, kwargs)
-
-        kwargs["input_shape"] = (64, 64, 3)
-        kwargs["encoder_dim"] = 512
-        super().__init__(*args, **kwargs)
-        logger.debug("Initialized %s", self.__class__.__name__)
-
-    def encoder(self):
-        """ Encoder Network """
-        input_ = Input(shape=self.input_shape)
-        var_x = input_
-        var_x = self.blocks.conv(var_x, 128)
-        var_x = self.blocks.conv(var_x, 256)
-        var_x = self.blocks.conv(var_x, 512)
-        var_x = Dense(self.encoder_dim)(Flatten()(var_x))
-        var_x = Dense(4 * 4 * 512)(var_x)
-        var_x = Reshape((4, 4, 512))(var_x)
-        var_x = self.blocks.upscale(var_x, 256)
-        return KerasModel(input_, var_x)
-
-    def decoder(self):
-        """ Decoder Network """
-        input_ = Input(shape=(8, 8, 256))
-        var_x = input_
-        var_x = self.blocks.upscale(var_x, 512)
-        var_x = self.blocks.upscale(var_x, 256)
-        var_x = self.blocks.upscale(var_x, 128)
-        var_x = self.blocks.conv2d(var_x, 3,
-                                   kernel_size=5,
-                                   padding="same",
-                                   activation="sigmoid",
-                                   name="face_out")
-        outputs = [var_x]
-
-        if self.config.get("mask_type", None):
-            var_y = input_
-            var_y = self.blocks.upscale(var_y, 512)
-            var_y = self.blocks.upscale(var_y, 256)
-            var_y = self.blocks.upscale(var_y, 128)
-            var_y = self.blocks.conv2d(var_y, 1,
-                                       kernel_size=5,
-                                       padding="same",
-                                       activation="sigmoid",
-                                       name="mask_out")
-            outputs.append(var_y)
-        return KerasModel(input_, outputs=outputs)
-=======
 #!/usr/bin/env python3
 """ Original Model
     Based on the original https://www.reddit.com/r/deepfakes/
@@ -121,5 +58,4 @@
                                        activation="sigmoid",
                                        name="mask_out")
             outputs.append(var_y)
-        return KerasModel(input_, outputs=outputs)
->>>>>>> 6afa6a9e
+        return KerasModel(input_, outputs=outputs)