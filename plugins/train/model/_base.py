--- conflicted
+++ resolved
@@ -15,21 +15,13 @@
 from keras import backend as K
 from keras.layers import Input
 from keras.models import load_model, Model
-<<<<<<< HEAD
-from keras.optimizers import Adam
 from keras.layers import Input, Concatenate
 from keras.utils import get_custom_objects, multi_gpu_model
 
 from lib import Serializer
+from lib.model.backup_restore import Backup
 from lib.model.losses import DSSIMObjective, Mask_Penalized_Loss, gradient_loss
 from lib.model.losses import generalized_loss, l_inf_norm, gmsd_loss
-=======
-from keras.utils import get_custom_objects, multi_gpu_model
-
-from lib import Serializer
-from lib.model.backup_restore import Backup
-from lib.model.losses import DSSIMObjective, PenalizedLoss
->>>>>>> 8b2f166e
 from lib.model.nn_blocks import NNBlocks
 from lib.model.optimizers import Adam
 from lib.multithreading import MultiThread
@@ -44,13 +36,9 @@
     """ Base class that all models should inherit from """
     def __init__(self,
                  model_dir,
-<<<<<<< HEAD
                  gpus=1,
-=======
-                 gpus,
                  configfile=None,
                  snapshot_interval=0,
->>>>>>> 8b2f166e
                  no_logs=False,
                  warp_to_landmarks=False,
                  augment_color=True,
@@ -64,15 +52,6 @@
                  memory_saving_gradients=False,
                  optimizer_savings="none",
                  predict=False):
-<<<<<<< HEAD
-        logger.debug("Initializing ModelBase (%s): (model_dir: '%s', gpus: %s, no_logs: %s"
-                     "training_image_size, %s, alignments_paths, %s, input_shape: %s"
-                     "encoder_dim: %s, trainer: %s, pingpong: %s, memory_saving_gradients: %s"
-                     "predict: %s)",
-                     self.__class__.__name__, model_dir, gpus, no_logs, training_image_size,
-                     alignments_paths, input_shape, encoder_dim, trainer, pingpong,
-                     memory_saving_gradients, predict)
-=======
         logger.debug("Initializing ModelBase (%s): (model_dir: '%s', gpus: %s, configfile: %s, "
                      "snapshot_interval: %s, no_logs: %s, warp_to_landmarks: %s, augment_color: "
                      "%s, no_flip: %s, training_image_size, %s, alignments_paths: %s, "
@@ -83,7 +62,6 @@
                      no_logs, warp_to_landmarks, augment_color, no_flip, training_image_size,
                      alignments_paths, preview_scale, input_shape, encoder_dim, trainer, pingpong,
                      memory_saving_gradients, optimizer_savings, predict)
->>>>>>> 8b2f166e
 
         self.predict = predict
         self.model_dir = model_dir
@@ -92,17 +70,11 @@
         self.gpus = gpus
         self.configfile = configfile
         self.input_shape = input_shape
-<<<<<<< HEAD
         self.mask_shape = (input_shape[:-1] + (1, ))
         self.output_shape = None  # set after model is compiled
         self.encoder_dim = encoder_dim
         self.trainer = trainer
-=======
-        self.encoder_dim = encoder_dim
-        self.trainer = trainer
-
         self.load_config()  # Load config if plugin has not already referenced it
->>>>>>> 8b2f166e
         self.state = State(self.model_dir,
                            self.name,
                            self.config_changeable_items,
@@ -130,14 +102,10 @@
                               "warp_to_landmarks": warp_to_landmarks,
                               "augment_color": augment_color,
                               "no_flip": no_flip,
-<<<<<<< HEAD
-                              "pingpong": pingpong}
-=======
                               "pingpong": pingpong,
                               "snapshot_interval": snapshot_interval}
 
         self.optimizer_savings = optimizer_savings
->>>>>>> 8b2f166e
         self.set_gradient_type(memory_saving_gradients)
         if self.multiple_models_in_folder:
             deprecation_warning("Support for multiple model types within the same folder",
@@ -279,12 +247,6 @@
     def build(self):
         """ Build the model. Override for custom build methods """
         self.add_networks()
-<<<<<<< HEAD
-        self.get_models(swapped=False)
-        self.build_autoencoders()
-        if not self.predict:
-            self.log_summary()
-=======
         self.load_models(swapped=False)
         inputs = self.get_inputs()
         try:
@@ -300,7 +262,6 @@
                 raise FaceswapError(str(err)) from err
             raise err
         self.log_summary()
->>>>>>> 8b2f166e
         self.compile_predictors(initialize=True)
 
     def get_inputs(self):
@@ -346,16 +307,9 @@
 
     def add_network(self, network_type, side, network, is_output=False):
         """ Add a NNMeta object """
-<<<<<<< HEAD
         logger.debug("network_type: '%s', side: '%s', network: '%s'", network_type, side, network)
         f_string = ""
         n_string = ""
-=======
-        logger.debug("network_type: '%s', side: '%s', network: '%s', is_output: %s",
-                     network_type, side, network, is_output)
-        filename = "{}_{}".format(self.name, network_type.lower())
-        name = network_type.lower()
->>>>>>> 8b2f166e
         if side:
             side = side.lower()
             f_string = "_" + side.upper()
@@ -428,24 +382,17 @@
         logger.debug("Build optimizer with kwargs: %s", opt_kwargs)
 
         for side, model in self.predictors.items():
-<<<<<<< HEAD
             mask = [inp for inp in model.inputs if inp.name.startswith("mask")]
             loss_names, loss_funcs = self.loss_function(mask, side, initialize)
             model.compile(optimizer=optimizer, loss=loss_funcs)
 
             if len(loss_names) > 1:
                 loss_names.insert(0, "total_loss")
-=======
-            mask_input = [inp for inp in model.inputs if inp.name.startswith("mask")]
-            loss = Loss(side, model.outputs, mask_input, self.predict)
-            model.compile(optimizer=optimizer, loss=loss.funcs)
->>>>>>> 8b2f166e
             if initialize:
                 self.state.add_session_loss_names(side, loss.names)
                 self.history[side] = list()
         logger.debug("Compiled Predictors. Losses: %s", loss.names)
 
-<<<<<<< HEAD
     def loss_function(self, mask, side, initialize):
         """ Set the loss function for the image and mask
             Side is input so we only log once """
@@ -475,7 +422,7 @@
             loss_names.append("mask_loss")
             loss_funcs.append(loss_dict[mask_loss_config])
         return loss_names, loss_funcs
-=======
+
     def get_optimizer(self, lr=5e-5, beta_1=0.5, beta_2=0.999):  # pylint: disable=invalid-name
         """ Build and return Optimizer """
         opt_kwargs = dict(lr=lr, beta_1=beta_1, beta_2=beta_2)
@@ -490,7 +437,6 @@
             opt_kwargs["clipnorm"] = 1.0
         logger.debug("Optimizer kwargs: %s", opt_kwargs)
         return Adam(**opt_kwargs, cpu_mode=self.optimizer_savings)
->>>>>>> 8b2f166e
 
     def converter(self, swap):
         """ Converter for autoencoder models """
@@ -533,10 +479,6 @@
                 logger.verbose("%s:", name.title())
                 nnmeta.network.summary(print_fn=lambda x: logger.verbose("R|%s", x))
 
-<<<<<<< HEAD
-    def get_models(self, swapped):
-        """ Get models from file using load_model """
-=======
     def do_snapshot(self):
         """ Perform a model snapshot """
         logger.debug("Performing snapshot")
@@ -545,7 +487,6 @@
 
     def load_models(self, swapped):
         """ Load models from file """
->>>>>>> 8b2f166e
         logger.debug("Load model: (swapped: %s)", swapped)
 
         if not self.models_exist and not self.predict:
@@ -896,9 +837,9 @@
         self.network.load_weights(self.filename)
         self.save(backup_func=None)
         self.network.name = self.type
-        
+
     def convert_legacy_models(self, network):
-        """ Convert single input(image) models to two inputs models(image,mask) 
+        """ Convert single input(image) models to two inputs models(image,mask)
         """
         print("stripping model \n\n")
         print(network.layers[0].input_shape,
