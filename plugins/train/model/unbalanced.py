--- conflicted
+++ resolved
@@ -4,11 +4,7 @@
         code sample + contribs """
 
 from keras.initializers import RandomNormal
-<<<<<<< HEAD
 from keras.layers import Conv2D, Dense, Flatten, Input, Reshape, SpatialDropout2D, Concatenate
-=======
-from keras.layers import Dense, Flatten, Input, Reshape, SpatialDropout2D
->>>>>>> 8b2f166e
 from keras.models import Model as KerasModel
 
 from .original import logger, Model as OriginalModel
