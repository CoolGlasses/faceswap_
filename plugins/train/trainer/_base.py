#!/usr/bin/env python3


""" Base Trainer Class for Faceswap

    Trainers should be inherited from this class.

    A training_opts dictionary can be set in the corresponding model.
    Accepted values:
<<<<<<< HEAD
        serializer:     format that alignments data is serialized in
        mask_type:      Type of mask to use. See lib.model.masks for valid mask names
        full_face:      Set to True if training should use full face
        preview_images: Number of preview images to display (default: 14)
=======
        alignments:         dict containing paths to alignments files for keys 'a' and 'b'
        preview_scaling:    How much to scale the preview out by
        training_size:      Size of the training images
        coverage_ratio:     Ratio of face to be cropped out for training
        mask_type:          Type of mask to use. See lib.model.masks for valid mask names.
                            Set to None for not used
        no_logs:            Disable tensorboard logging
        warp_to_landmarks:  Use random_warp_landmarks instead of random_warp
        no_flip:            Don't perform a random flip on the image
        pingpong:           Train each side seperately per save iteration rather than together
>>>>>>> 47b43191
"""

import logging
import os
import time

import cv2
import numpy as np

from lib.alignments import Alignments
from lib.faces_detect import DetectedFace
from lib.training_data import TrainingDataGenerator, stack_images
from lib.utils import get_folder, get_image_paths

logger = logging.getLogger(__name__)  # pylint: disable=invalid-name


class TrainerBase():
    """ Base Trainer """

    def __init__(self, model, images, batch_size):
        logger.debug("Initializing %s: (model: '%s', batch_size: %s)",
                     self.__class__.__name__, model, batch_size)
        self.batch_size = batch_size
        self.model = model
        self.images = images
<<<<<<< HEAD
        self.use_mask = False
        self.process_training_opts()
        self.transform_kwargs = self.process_transform_kwargs()

        generator = TrainingDataGenerator(
            transform_kwargs=self.transform_kwargs,
            training_opts=self.model.training_opts)

        self.images_a = generator.minibatch_ab(images["a"], self.batch_size, "a")
        self.images_b = generator.minibatch_ab(images["b"], self.batch_size, "b")
        self.timelapse = None
=======
        self.sides = sorted(key for key in self.images.keys())

        self.process_training_opts()
        self.pingpong = PingPong(model, self.sides)

        self.batchers = {side: Batcher(side,
                                       images[side],
                                       self.model,
                                       self.use_mask,
                                       batch_size)
                         for side in self.sides}

        self.tensorboard = self.set_tensorboard()
        self.samples = Samples(self.model,
                               self.use_mask,
                               self.model.training_opts["coverage_ratio"],
                               self.model.training_opts["preview_scaling"])
        self.timelapse = Timelapse(self.model,
                                   self.use_mask,
                                   self.model.training_opts["coverage_ratio"],
                                   self.batchers)
>>>>>>> 47b43191
        logger.debug("Initialized %s", self.__class__.__name__)

    @property
    def timestamp(self):
        """ Standardised timestamp for loss reporting """
        return time.strftime("%H:%M:%S")

<<<<<<< HEAD
    def process_transform_kwargs(self):
        """ Override for specific image manipulation kwargs
            See lib.training_data.ImageManipulation() for valid kwargs"""
        warped_zoom = self.model.input_shape[0] // 64
        target_zoom = warped_zoom
        transform_kwargs = {"rotation_range": 10,
                            "zoom_range": 0.05,
                            "shift_range": 0.05,
                            "random_flip": 0.4,
                            "zoom": (warped_zoom, target_zoom),
                            "coverage": 160,
                            "scale": 5}
        logger.debug(transform_kwargs)
        return transform_kwargs
=======
    @property
    def landmarks_required(self):
        """ Return True if Landmarks are required """
        opts = self.model.training_opts
        retval = bool(opts.get("mask_type", None) or opts["warp_to_landmarks"])
        logger.debug(retval)
        return retval

    @property
    def use_mask(self):
        """ Return True if a mask is requested """
        retval = bool(self.model.training_opts.get("mask_type", None))
        logger.debug(retval)
        return retval

    def process_training_opts(self):
        """ Override for processing model specific training options """
        logger.debug(self.model.training_opts)
        if self.landmarks_required:
            landmarks = Landmarks(self.model.training_opts).landmarks
            self.model.training_opts["landmarks"] = landmarks

    def set_tensorboard(self):
        """ Set up tensorboard callback """
        if self.model.training_opts["no_logs"]:
            logger.verbose("TensorBoard logging disabled")
            return None
        if self.pingpong.active:
            # Currently TensorBoard uses the tf.session, meaning that VRAM does not
            # get cleared when model switching
            # TODO find a fix for this
            logger.warning("Currently TensorBoard logging is not supported for Ping-Pong "
                           "training. Session stats and graphing will not be available for this "
                           "training session.")
            return None

        logger.debug("Enabling TensorBoard Logging")
        tensorboard = dict()
        for side in self.sides:
            logger.debug("Setting up TensorBoard Logging. Side: %s", side)
            log_dir = os.path.join(str(self.model.model_dir),
                                   "{}_logs".format(self.model.name),
                                   side,
                                   "session_{}".format(self.model.state.session_id))
            tbs = tf_keras.callbacks.TensorBoard(log_dir=log_dir,
                                                 histogram_freq=0,  # Must be 0 or hangs
                                                 batch_size=self.batch_size,
                                                 write_graph=True,
                                                 write_grads=True)
            tbs.set_model(self.model.predictors[side])
            tensorboard[side] = tbs
        logger.info("Enabled TensorBoard Logging")
        return tensorboard
>>>>>>> 47b43191

    def print_loss(self, loss):
        """ Override for specific model loss formatting """
        logger.trace(loss)
        output = list()
        for side in sorted(list(loss.keys())):
            display = ", ".join(["{}_{}: {:.5f}".format(self.model.loss_names[side][idx],
                                                        side.capitalize(),
                                                        this_loss)
                                 for idx, this_loss in enumerate(loss[side])])
            output.append(display)
        output = ", ".join(output)
        print("[{}] [#{:05d}] {}".format(self.timestamp, self.model.iterations, output), end='\r')

    def process_training_opts(self):
        """ Override for processing model specific training options """
        logger.debug(self.model.training_opts)
        if self.model.training_opts.get("mask_type", None):
            self.use_mask = True
            Landmarks(self.images, self.model).get_alignments()

    def train_one_step(self, viewer, timelapse_kwargs):
        """ Train a batch

            Items should come out as: (warped, target [, mask])
        """
        logger.trace("Training one step: (iteration: %s)", self.model.iterations)
<<<<<<< HEAD
        loss = dict()
        train = dict()
        for side in ("a", "b"):
            images = getattr(self, "images_{}".format(side))
            train[side] = next(images)
            if self.use_mask:
                train[side] = self.compile_mask(train[side])
            side_loss = self.model.predictors[side].train_on_batch(*train[side])
            side_loss = side_loss if isinstance(side_loss, list) else [side_loss]
            loss[side] = side_loss

        self.model.state.iterations += 1
        self.store_history(loss)
        self.print_loss(loss)

        if viewer is not None:
            target_a, target_b = train["a"][1], train["b"][1]
            if self.use_mask:
                target_a, target_b = target_a[0], target_b[0]
            sample_a, sample_b = self.compile_samples(target_a, target_b, self.batch_size)
            viewer(self.show_sample(sample_a, sample_b),
                   "Training - 'S': Save Now. 'ENTER': Save and Quit")

        if timelapse_kwargs is not None:
            self.do_timelapse(timelapse_kwargs)
=======
        do_preview = False if viewer is None else True
        do_timelapse = False if timelapse_kwargs is None else True
        loss = dict()
        for side, batcher in self.batchers.items():
            if self.pingpong.active and side != self.pingpong.side:
                continue
            loss[side] = batcher.train_one_batch(do_preview)
            if not do_preview and not do_timelapse:
                continue
            if do_preview:
                self.samples.images[side] = batcher.compile_sample(self.batch_size)
            if do_timelapse:
                self.timelapse.get_sample(side, timelapse_kwargs)

        self.model.state.increment_iterations()

        for side, side_loss in loss.items():
            self.store_history(side, side_loss)
            self.log_tensorboard(side, side_loss)

        if not self.pingpong.active:
            self.print_loss(loss)
        else:
            for key, val in loss.items():
                self.pingpong.loss[key] = val
            self.print_loss(self.pingpong.loss)

        if do_preview:
            samples = self.samples.show_sample()
            if samples is not None:
                viewer(samples, "Training - 'S': Save Now. 'ENTER': Save and Quit")

        if do_timelapse:
            self.timelapse.output_timelapse()

    def store_history(self, side, loss):
        """ Store the history of this step """
        logger.trace("Updating loss history: '%s'", side)
        self.model.history[side].append(loss[0])  # Either only loss or total loss
        logger.trace("Updated loss history: '%s'", side)

    def log_tensorboard(self, side, loss):
        """ Log loss to TensorBoard log """
        if not self.tensorboard:
            return
        logger.trace("Updating TensorBoard log: '%s'", side)
        logs = {log[0]: log[1]
                for log in zip(self.model.state.loss_names[side], loss)}
        self.tensorboard[side].on_batch_end(self.model.state.iterations, logs)
        logger.trace("Updated TensorBoard log: '%s'", side)

    def clear_tensorboard(self):
        """ Indicate training end to Tensorboard """
        if not self.tensorboard:
            return
        for side, tensorboard in self.tensorboard.items():
            logger.debug("Ending Tensorboard. Side: '%s'", side)
            tensorboard.on_train_end(None)


class Batcher():
    """ Batch images from a single side """
    def __init__(self, side, images, model, use_mask, batch_size):
        logger.debug("Initializing %s: side: '%s', num_images: %s, batch_size: %s)",
                     self.__class__.__name__, side, len(images), batch_size)
        self.model = model
        self.use_mask = use_mask
        self.side = side
        self.target = None
        self.samples = None
        self.mask = None

        self.feed = self.load_generator().minibatch_ab(images, batch_size, self.side)
        self.timelapse_feed = None

    def load_generator(self):
        """ Pass arguments to TrainingDataGenerator and return object """
        logger.debug("Loading generator: %s", self.side)
        input_size = self.model.input_shape[0]
        output_size = self.model.output_shape[0]
        logger.debug("input_size: %s, output_size: %s", input_size, output_size)
        generator = TrainingDataGenerator(input_size, output_size, self.model.training_opts)
        return generator

    def train_one_batch(self, do_preview):
        """ Train a batch """
        logger.trace("Training one step: (side: %s)", self.side)
        batch = self.get_next(do_preview)
        loss = self.model.predictors[self.side].train_on_batch(*batch)
        loss = loss if isinstance(loss, list) else [loss]
        return loss

    def get_next(self, do_preview):
        """ Return the next batch from the generator
            Items should come out as: (warped, target [, mask]) """
        batch = next(self.feed)
        self.samples = batch[0] if do_preview else None
        batch = batch[1:]   # Remove full size samples from batch
        if self.use_mask:
            batch = self.compile_mask(batch)
        self.target = batch[1] if do_preview else None
        return batch
>>>>>>> 47b43191

    def compile_mask(self, train):
        """ Compile the mask into training data """
        logger.trace("Compiling Mask: (iteration: %s)", self.model.iterations)
        mask = train[-1]
        retval = list()
        for idx in range(len(train) - 1):
            image = train[idx]
            retval.append([image, mask])
        return retval

    def store_history(self, loss):
        """ Store the history of this step """
        logger.trace("Updating loss history")
        for side in ("a", "b"):
            for idx, val in enumerate(loss[side]):
                self.model.history[side][idx].append(val)
        logger.trace("Updated loss history")

    def compile_samples(self, target_a, target_b, batch_size):
        """ Training samples to display in the viewer """
        num_images = self.model.training_opts.get("preview_images", 14)
        num_images = min(batch_size, num_images)
        logger.debug("Compiling samples: %s", num_images)
        return target_a[0:num_images], target_b[0:num_images]

    def do_timelapse(self, timelapse_kwargs):
        """ Perform timelapse """
        logger.debug("Creating timelapse")
        if not self.timelapse:
            self.timelapse = self.set_timelapse(**timelapse_kwargs)
        train_a = next(self.timelapse["images_a"])
        train_b = next(self.timelapse["images_b"])

        sample_a, sample_b = self.compile_samples(train_a[1],
                                                  train_b[1],
                                                  self.timelapse["batch_size"])
        image = self.show_sample(sample_a, sample_b)
        filename = os.path.join(self.timelapse["output_dir"], str(int(time.time())) + ".jpg")

        cv2.imwrite(filename, image)  # pylint: disable=no-member
        logger.debug("Created timelapse: '%s'", filename)

    def set_timelapse(self, input_a=None, input_b=None, output=None):
        """ Set the timelapse dictionary """
        logger.debug("Setting timelapse: (input_a: '%s', input_b: '%s', output: '%s')",
                     input_a, input_b, output)
        timelapse = dict()
        files_a = get_image_paths(input_a)
        files_b = get_image_paths(input_b)
        batch_size = min(len(files_a),
                         len(files_b),
                         self.model.training_opts.get("preview_images", 14))
        generator = TrainingDataGenerator(
            transform_kwargs={"rotation_range": 0, "zoom_range": 0, "shift_range": 0,
                              "random_flip": 0, "zoom": self.transform_kwargs["zoom"],
                              "coverage": self.transform_kwargs["coverage"],
                              "scale": self.transform_kwargs["scale"]},
            training_opts=self.model.training_opts)

        if output is None:
            output = get_folder(os.path.join(str(self.model.model_dir), "timelapse"))
        timelapse["output_dir"] = str(output)
        timelapse["images_a"] = generator.minibatch_ab(files_a[:batch_size], batch_size, "a",
                                                       do_shuffle=False)
        timelapse["images_b"] = generator.minibatch_ab(files_b[:batch_size], batch_size, "b",
                                                       do_shuffle=False)
        timelapse["batch_size"] = batch_size

        logger.debug("Set timelapse: %s", timelapse)
        return timelapse

    def show_sample(self, test_a, test_b):
        """ Display preview data """
<<<<<<< HEAD
        logger.debug("Compiling sample")
        scale = self.model.input_shape[0] / test_a.shape[1]
        if scale != 1.0:
            feed_a, feed_b = self.resize_sample(scale, test_a, test_b)
        else:
            feed_a, feed_b = test_a, test_b
=======
        if len(self.images) != 2:
            logger.debug("Ping Pong training - Only one side trained. Aborting preview")
            return None
        logger.debug("Showing sample")
        feeds = dict()
        figures = dict()
        headers = dict()
        for side, samples in self.images.items():
            faces = samples[1]
            if self.model.input_shape[0] / faces.shape[1] != 1.0:
                feeds[side] = self.resize_sample(side, faces, self.model.input_shape[0])
                feeds[side] = feeds[side].reshape((-1, ) + self.model.input_shape)
            else:
                feeds[side] = faces
            if self.use_mask:
                mask = samples[-1]
                feeds[side] = [feeds[side], mask]

        preds = self.get_predictions(feeds["a"], feeds["b"])

        for side, samples in self.images.items():
            other_side = "a" if side == "b" else "b"
            predictions = [preds["{}_{}".format(side, side)],
                           preds["{}_{}".format(other_side, side)]]
            display = self.to_full_frame(side, samples, predictions)
            headers[side] = self.get_headers(side, other_side, display[0].shape[1])
            figures[side] = np.stack([display[0], display[1], display[2], ], axis=1)
            if self.images[side][0].shape[0] % 2 == 1:
                figures[side] = np.concatenate([figures[side],
                                                np.expand_dims(figures[side][0], 0)])
>>>>>>> 47b43191

        if self.use_mask:
            mask = np.zeros(test_a.shape[:3] + (1, ), float)
            feed_a = [feed_a, mask]
            feed_b = [feed_b, mask]

        preds = self.get_predictions(feed_a, feed_b)

        figure_a = np.stack([test_a, preds["a_a"], preds["b_a"], ], axis=1)
        figure_b = np.stack([test_b, preds["b_b"], preds["a_b"], ], axis=1)

        if test_a.shape[0] % 2 == 1:
            figure_a = np.concatenate([figure_a,
                                       np.expand_dims(figure_a[0], 0)])
            figure_b = np.concatenate([figure_b,
                                       np.expand_dims(figure_b[0], 0)])

        figure = np.concatenate([figure_a, figure_b], axis=0)
        width = 4
        height = int(figure.shape[0] / width)
        figure = figure.reshape((width, height) + figure.shape[1:])
        figure = stack_images(figure)

        logger.debug("Compiled sample")
        return np.clip(figure * 255, 0, 255).astype('uint8')

    def resize_sample(self, scale, test_a, test_b):
        """ Resize samples where predictor expects different shape from processed image """
        logger.debug("Resizing sample: (scale: %s, test_a: %s, test_b: %s",
                     scale, test_a.shape, test_b.shape)
        interpn = cv2.INTER_LINEAR if scale > 1.0 else cv2.INTER_AREA  # pylint: disable=no-member
        resized_a = [cv2.resize(img,  # pylint: disable=no-member
                                self.model.input_shape[:2],
                                interpn)
                     for img in test_a]
        resized_b = [cv2.resize(img,  # pylint: disable=no-member
                                self.model.input_shape[:2],
                                interpn)
                     for img in test_b]

        feed_a = np.array(resized_a).reshape((-1, ) + self.model.input_shape)
        feed_b = np.array(resized_b).reshape((-1, ) + self.model.input_shape)
        logger.debug("Resized sample: (test_a: %s test_b: %s)", feed_a.shape, feed_b.shape)
        return feed_a, feed_b

    def get_predictions(self, feed_a, feed_b):
        """ Return the sample predictions from the model """
        logger.debug("Getting Predictions")
        preds = dict()
        preds["a_a"] = self.model.predictors["a"].predict(feed_a)
        preds["b_a"] = self.model.predictors["b"].predict(feed_a)
        preds["a_b"] = self.model.predictors["a"].predict(feed_b)
        preds["b_b"] = self.model.predictors["b"].predict(feed_a)

        # Get the returned image from predictors that emit multiple items
        if not isinstance(preds["a_a"], np.ndarray):
            for key, val in preds.items():
                preds[key] = val[0]
        logger.debug("Returning predictions: %s", {key: val.shape for key, val in preds.items()})
        return preds

<<<<<<< HEAD
=======
    def to_full_frame(self, side, samples, predictions):
        """ Patch the images into the full frame """
        logger.debug("side: '%s', number of sample arrays: %s, prediction.shapes: %s)",
                     side, len(samples), [pred.shape for pred in predictions])
        full, faces = samples[:2]
        images = [faces] + predictions
        full_size = full.shape[1]
        target_size = int(full_size * self.coverage_ratio)
        if target_size != full_size:
            frame = self.frame_overlay(full, target_size, (0, 0, 255))

        if self.use_mask:
            images = self.compile_masked(images, samples[-1])
        images = [self.resize_sample(side, image, target_size) for image in images]
        if target_size != full_size:
            images = [self.overlay_foreground(frame, image) for image in images]
        if self.scaling != 1.0:
            new_size = int(full_size * self.scaling)
            images = [self.resize_sample(side, image, new_size) for image in images]
        return images

    @staticmethod
    def frame_overlay(images, target_size, color):
        """ Add roi frame to a backfround image """
        logger.debug("full_size: %s, target_size: %s, color: %s",
                     images.shape[1], target_size, color)
        new_images = list()
        full_size = images.shape[1]
        padding = (full_size - target_size) // 2
        length = target_size // 4
        t_l, b_r = (padding, full_size - padding)
        for img in images:
            cv2.rectangle(img,  # pylint: disable=no-member
                          (t_l, t_l),
                          (t_l + length, t_l + length),
                          color,
                          3)
            cv2.rectangle(img,  # pylint: disable=no-member
                          (b_r, t_l),
                          (b_r - length, t_l + length),
                          color,
                          3)
            cv2.rectangle(img,  # pylint: disable=no-member
                          (b_r, b_r),
                          (b_r - length,
                           b_r - length),
                          color,
                          3)
            cv2.rectangle(img,  # pylint: disable=no-member
                          (t_l, b_r),
                          (t_l + length, b_r - length),
                          color,
                          3)
            new_images.append(img)
        retval = np.array(new_images)
        logger.debug("Overlayed background. Shape: %s", retval.shape)
        return retval

    @staticmethod
    def compile_masked(faces, masks):
        """ Add the mask to the faces for masked preview """
        retval = list()
        masks3 = np.tile(1 - np.rint(masks), 3)
        for mask in masks3:
            mask[np.where((mask == [1., 1., 1.]).all(axis=2))] = [0., 0., 1.]
        for previews in faces:
            images = np.array([cv2.addWeighted(img, 1.0,  # pylint: disable=no-member
                                               masks3[idx], 0.3,
                                               0)
                               for idx, img in enumerate(previews)])
            retval.append(images)
        logger.debug("masked shapes: %s", [faces.shape for faces in retval])
        return retval

    @staticmethod
    def overlay_foreground(backgrounds, foregrounds):
        """ Overlay the training images into the center of the background """
        offset = (backgrounds.shape[1] - foregrounds.shape[1]) // 2
        new_images = list()
        for idx, img in enumerate(backgrounds):
            img[offset:offset + foregrounds[idx].shape[0],
                offset:offset + foregrounds[idx].shape[1]] = foregrounds[idx]
            new_images.append(img)
        retval = np.array(new_images)
        logger.debug("Overlayed foreground. Shape: %s", retval.shape)
        return retval

    def get_headers(self, side, other_side, width):
        """ Set headers for images """
        logger.debug("side: '%s', other_side: '%s', width: %s",
                     side, other_side, width)
        side = side.upper()
        other_side = other_side.upper()
        height = int(64 * self.scaling)
        total_width = width * 3
        logger.debug("height: %s, total_width: %s", height, total_width)
        font = cv2.FONT_HERSHEY_SIMPLEX  # pylint: disable=no-member
        texts = ["Target {}".format(side),
                 "{} > {}".format(side, side),
                 "{} > {}".format(side, other_side)]
        text_sizes = [cv2.getTextSize(texts[idx],  # pylint: disable=no-member
                                      font,
                                      self.scaling,
                                      1)[0]
                      for idx in range(len(texts))]
        text_y = int((height + text_sizes[0][1]) / 2)
        text_x = [int((width - text_sizes[idx][0]) / 2) + width * idx
                  for idx in range(len(texts))]
        logger.debug("texts: %s, text_sizes: %s, text_x: %s, text_y: %s",
                     texts, text_sizes, text_x, text_y)
        header_box = np.ones((height, total_width, 3), np.float32)
        for idx, text in enumerate(texts):
            cv2.putText(header_box,  # pylint: disable=no-member
                        text,
                        (text_x[idx], text_y),
                        font,
                        self.scaling,
                        (0, 0, 0),
                        1,
                        lineType=cv2.LINE_AA)  # pylint: disable=no-member
        logger.debug("header_box.shape: %s", header_box.shape)
        return header_box

    @staticmethod
    def duplicate_headers(headers, columns):
        """ Duplicate headers for the number of columns displayed """
        for side, header in headers.items():
            duped = tuple([header for _ in range(columns)])
            headers[side] = np.concatenate(duped, axis=1)
            logger.debug("side: %s header.shape: %s", side, header.shape)
        return headers


class Timelapse():
    """ Create the timelapse """
    def __init__(self, model, use_mask, coverage_ratio, batchers):
        logger.debug("Initializing %s: model: %s, use_mask: %s, coverage_ratio: %s, "
                     "batchers: '%s')", self.__class__.__name__, model, use_mask,
                     coverage_ratio, batchers)
        self.samples = Samples(model, use_mask, coverage_ratio)
        self.model = model
        self.batchers = batchers
        self.output_file = None
        logger.debug("Initialized %s", self.__class__.__name__)

    def get_sample(self, side, timelapse_kwargs):
        """ Perform timelapse """
        logger.debug("Getting timelapse samples: '%s'", side)
        if not self.output_file:
            self.setup(**timelapse_kwargs)
        self.samples.images[side] = self.batchers[side].compile_timelapse_sample()
        logger.debug("Got timelapse samples: '%s' - %s", side, len(self.samples.images[side]))

    def setup(self, input_a=None, input_b=None, output=None):
        """ Set the timelapse output folder """
        logger.debug("Setting up timelapse")
        if output is None:
            output = str(get_folder(os.path.join(str(self.model.model_dir),
                                                 "{}_timelapse".format(self.model.name))))
        self.output_file = str(output)
        logger.debug("Timelapse output set to '%s'", self.output_file)

        images = {"a": get_image_paths(input_a), "b": get_image_paths(input_b)}
        batchsize = min(len(images["a"]),
                        len(images["b"]),
                        self.model.training_opts.get("preview_images", 14))
        for side, image_files in images.items():
            self.batchers[side].set_timelapse_feed(image_files, batchsize)
        logger.debug("Set up timelapse")

    def output_timelapse(self):
        """ Set the timelapse dictionary """
        logger.debug("Ouputting timelapse")
        image = self.samples.show_sample()
        if image is None:
            return
        filename = os.path.join(self.output_file, str(int(time.time())) + ".jpg")

        cv2.imwrite(filename, image)  # pylint: disable=no-member
        logger.debug("Created timelapse: '%s'", filename)

>>>>>>> 47b43191

class PingPong():
    """ Side switcher for pingpong training """
    def __init__(self, model, sides):
        logger.debug("Initializing %s: (model: '%s')", self.__class__.__name__, model)
        self.active = model.training_opts.get("pingpong", False)
        self.model = model
        self.sides = sides
        self.side = sorted(sides)[0]
        self.loss = {side: dict() for side in sides}
        logger.debug("Initialized %s", self.__class__.__name__)

    def switch(self):
        """ Switch pingpong side """
        if not self.active:
            return
        retval = [side for side in self.sides if side != self.side][0]
        logger.info("Switching training to side %s", retval.title())
        self.side = retval
        self.reload_model()

    def reload_model(self):
        """ Load the model for just the current side """
        logger.verbose("Ping-Pong re-loading model")
        self.model.reset_pingpong()


class Landmarks():
    """ Set Landmarks for training into the model's training options"""
    def __init__(self, images, model):
        logger.debug("Initializing %s: (model: '%s')", self.__class__.__name__, model)
        self.images = images
        self.model = model
        logger.debug("Initialized %s", self.__class__.__name__)

    def get_alignments(self):
        """ Obtain the landmarks for each faceset """
        landmarks = dict()
        for side in "a", "b":
            size = cv2.imread(self.images[side][0]).shape[0]  # pylint: disable=no-member
            image_folder = os.path.dirname(self.images[side][0])
            alignments = Alignments(
                image_folder,
                filename="alignments",
                serializer=self.model.training_opts.get("serializer", "json"))
            landmarks[side] = self.transform_landmarks(alignments, size)
        self.model.training_opts["landmarks"] = landmarks

    @staticmethod
    def transform_landmarks(alignments, size):
        """ For each face transform landmarks and return """
        landmarks = dict()
        for _, faces, _, _ in alignments.yield_faces():
            for face in faces:
                detected_face = DetectedFace()
                detected_face.from_alignment(face)
                detected_face.load_aligned(None,
                                           size=size,
                                           padding=48,
                                           align_eyes=False)
                landmarks[detected_face.hash] = detected_face.aligned_landmarks
        return landmarks<|MERGE_RESOLUTION|>--- conflicted
+++ resolved
@@ -7,12 +7,6 @@
 
     A training_opts dictionary can be set in the corresponding model.
     Accepted values:
-<<<<<<< HEAD
-        serializer:     format that alignments data is serialized in
-        mask_type:      Type of mask to use. See lib.model.masks for valid mask names
-        full_face:      Set to True if training should use full face
-        preview_images: Number of preview images to display (default: 14)
-=======
         alignments:         dict containing paths to alignments files for keys 'a' and 'b'
         preview_scaling:    How much to scale the preview out by
         training_size:      Size of the training images
@@ -23,7 +17,6 @@
         warp_to_landmarks:  Use random_warp_landmarks instead of random_warp
         no_flip:            Don't perform a random flip on the image
         pingpong:           Train each side seperately per save iteration rather than together
->>>>>>> 47b43191
 """
 
 import logging
@@ -32,6 +25,8 @@
 
 import cv2
 import numpy as np
+
+from tensorflow import keras as tf_keras
 
 from lib.alignments import Alignments
 from lib.faces_detect import DetectedFace
@@ -49,20 +44,8 @@
                      self.__class__.__name__, model, batch_size)
         self.batch_size = batch_size
         self.model = model
+        self.model.state.add_session_batchsize(batch_size)
         self.images = images
-<<<<<<< HEAD
-        self.use_mask = False
-        self.process_training_opts()
-        self.transform_kwargs = self.process_transform_kwargs()
-
-        generator = TrainingDataGenerator(
-            transform_kwargs=self.transform_kwargs,
-            training_opts=self.model.training_opts)
-
-        self.images_a = generator.minibatch_ab(images["a"], self.batch_size, "a")
-        self.images_b = generator.minibatch_ab(images["b"], self.batch_size, "b")
-        self.timelapse = None
-=======
         self.sides = sorted(key for key in self.images.keys())
 
         self.process_training_opts()
@@ -84,7 +67,6 @@
                                    self.use_mask,
                                    self.model.training_opts["coverage_ratio"],
                                    self.batchers)
->>>>>>> 47b43191
         logger.debug("Initialized %s", self.__class__.__name__)
 
     @property
@@ -92,22 +74,6 @@
         """ Standardised timestamp for loss reporting """
         return time.strftime("%H:%M:%S")
 
-<<<<<<< HEAD
-    def process_transform_kwargs(self):
-        """ Override for specific image manipulation kwargs
-            See lib.training_data.ImageManipulation() for valid kwargs"""
-        warped_zoom = self.model.input_shape[0] // 64
-        target_zoom = warped_zoom
-        transform_kwargs = {"rotation_range": 10,
-                            "zoom_range": 0.05,
-                            "shift_range": 0.05,
-                            "random_flip": 0.4,
-                            "zoom": (warped_zoom, target_zoom),
-                            "coverage": 160,
-                            "scale": 5}
-        logger.debug(transform_kwargs)
-        return transform_kwargs
-=======
     @property
     def landmarks_required(self):
         """ Return True if Landmarks are required """
@@ -161,14 +127,13 @@
             tensorboard[side] = tbs
         logger.info("Enabled TensorBoard Logging")
         return tensorboard
->>>>>>> 47b43191
 
     def print_loss(self, loss):
         """ Override for specific model loss formatting """
         logger.trace(loss)
         output = list()
         for side in sorted(list(loss.keys())):
-            display = ", ".join(["{}_{}: {:.5f}".format(self.model.loss_names[side][idx],
+            display = ", ".join(["{}_{}: {:.5f}".format(self.model.state.loss_names[side][idx],
                                                         side.capitalize(),
                                                         this_loss)
                                  for idx, this_loss in enumerate(loss[side])])
@@ -176,46 +141,9 @@
         output = ", ".join(output)
         print("[{}] [#{:05d}] {}".format(self.timestamp, self.model.iterations, output), end='\r')
 
-    def process_training_opts(self):
-        """ Override for processing model specific training options """
-        logger.debug(self.model.training_opts)
-        if self.model.training_opts.get("mask_type", None):
-            self.use_mask = True
-            Landmarks(self.images, self.model).get_alignments()
-
     def train_one_step(self, viewer, timelapse_kwargs):
-        """ Train a batch
-
-            Items should come out as: (warped, target [, mask])
-        """
+        """ Train a batch """
         logger.trace("Training one step: (iteration: %s)", self.model.iterations)
-<<<<<<< HEAD
-        loss = dict()
-        train = dict()
-        for side in ("a", "b"):
-            images = getattr(self, "images_{}".format(side))
-            train[side] = next(images)
-            if self.use_mask:
-                train[side] = self.compile_mask(train[side])
-            side_loss = self.model.predictors[side].train_on_batch(*train[side])
-            side_loss = side_loss if isinstance(side_loss, list) else [side_loss]
-            loss[side] = side_loss
-
-        self.model.state.iterations += 1
-        self.store_history(loss)
-        self.print_loss(loss)
-
-        if viewer is not None:
-            target_a, target_b = train["a"][1], train["b"][1]
-            if self.use_mask:
-                target_a, target_b = target_a[0], target_b[0]
-            sample_a, sample_b = self.compile_samples(target_a, target_b, self.batch_size)
-            viewer(self.show_sample(sample_a, sample_b),
-                   "Training - 'S': Save Now. 'ENTER': Save and Quit")
-
-        if timelapse_kwargs is not None:
-            self.do_timelapse(timelapse_kwargs)
-=======
         do_preview = False if viewer is None else True
         do_timelapse = False if timelapse_kwargs is None else True
         loss = dict()
@@ -318,89 +246,68 @@
             batch = self.compile_mask(batch)
         self.target = batch[1] if do_preview else None
         return batch
->>>>>>> 47b43191
-
-    def compile_mask(self, train):
+
+    def compile_mask(self, batch):
         """ Compile the mask into training data """
-        logger.trace("Compiling Mask: (iteration: %s)", self.model.iterations)
-        mask = train[-1]
+        logger.trace("Compiling Mask: (side: '%s')", self.side)
+        mask = batch[-1]
         retval = list()
-        for idx in range(len(train) - 1):
-            image = train[idx]
+        for idx in range(len(batch) - 1):
+            image = batch[idx]
             retval.append([image, mask])
         return retval
 
-    def store_history(self, loss):
-        """ Store the history of this step """
-        logger.trace("Updating loss history")
-        for side in ("a", "b"):
-            for idx, val in enumerate(loss[side]):
-                self.model.history[side][idx].append(val)
-        logger.trace("Updated loss history")
-
-    def compile_samples(self, target_a, target_b, batch_size):
+    def compile_sample(self, batch_size, samples=None, images=None):
         """ Training samples to display in the viewer """
         num_images = self.model.training_opts.get("preview_images", 14)
         num_images = min(batch_size, num_images)
-        logger.debug("Compiling samples: %s", num_images)
-        return target_a[0:num_images], target_b[0:num_images]
-
-    def do_timelapse(self, timelapse_kwargs):
-        """ Perform timelapse """
-        logger.debug("Creating timelapse")
-        if not self.timelapse:
-            self.timelapse = self.set_timelapse(**timelapse_kwargs)
-        train_a = next(self.timelapse["images_a"])
-        train_b = next(self.timelapse["images_b"])
-
-        sample_a, sample_b = self.compile_samples(train_a[1],
-                                                  train_b[1],
-                                                  self.timelapse["batch_size"])
-        image = self.show_sample(sample_a, sample_b)
-        filename = os.path.join(self.timelapse["output_dir"], str(int(time.time())) + ".jpg")
-
-        cv2.imwrite(filename, image)  # pylint: disable=no-member
-        logger.debug("Created timelapse: '%s'", filename)
-
-    def set_timelapse(self, input_a=None, input_b=None, output=None):
+        logger.debug("Compiling samples: (side: '%s', samples: %s)", self.side, num_images)
+        images = images if images is not None else self.target
+        samples = [samples[0:num_images]] if samples is not None else [self.samples[0:num_images]]
+        if self.use_mask:
+            retval = [tgt[0:num_images] for tgt in images]
+        else:
+            retval = [images[0:num_images]]
+        retval = samples + retval
+        return retval
+
+    def compile_timelapse_sample(self):
+        """ Timelapse samples """
+        batch = next(self.timelapse_feed)
+        samples = batch[0]
+        batch = batch[1:]   # Remove full size samples from batch
+        batchsize = len(samples)
+        if self.use_mask:
+            batch = self.compile_mask(batch)
+        images = batch[1]
+        sample = self.compile_sample(batchsize, samples=samples, images=images)
+        return sample
+
+    def set_timelapse_feed(self, images, batchsize):
         """ Set the timelapse dictionary """
-        logger.debug("Setting timelapse: (input_a: '%s', input_b: '%s', output: '%s')",
-                     input_a, input_b, output)
-        timelapse = dict()
-        files_a = get_image_paths(input_a)
-        files_b = get_image_paths(input_b)
-        batch_size = min(len(files_a),
-                         len(files_b),
-                         self.model.training_opts.get("preview_images", 14))
-        generator = TrainingDataGenerator(
-            transform_kwargs={"rotation_range": 0, "zoom_range": 0, "shift_range": 0,
-                              "random_flip": 0, "zoom": self.transform_kwargs["zoom"],
-                              "coverage": self.transform_kwargs["coverage"],
-                              "scale": self.transform_kwargs["scale"]},
-            training_opts=self.model.training_opts)
-
-        if output is None:
-            output = get_folder(os.path.join(str(self.model.model_dir), "timelapse"))
-        timelapse["output_dir"] = str(output)
-        timelapse["images_a"] = generator.minibatch_ab(files_a[:batch_size], batch_size, "a",
-                                                       do_shuffle=False)
-        timelapse["images_b"] = generator.minibatch_ab(files_b[:batch_size], batch_size, "b",
-                                                       do_shuffle=False)
-        timelapse["batch_size"] = batch_size
-
-        logger.debug("Set timelapse: %s", timelapse)
-        return timelapse
-
-    def show_sample(self, test_a, test_b):
+        logger.debug("Setting timelapse feed: (side: '%s', input_images: '%s', batchsize: %s)",
+                     self.side, images, batchsize)
+        self.timelapse_feed = self.load_generator().minibatch_ab(images[:batchsize],
+                                                                 batchsize, self.side,
+                                                                 do_shuffle=False,
+                                                                 is_timelapse=True)
+        logger.debug("Set timelapse feed")
+
+
+class Samples():
+    """ Display samples for preview and timelapse """
+    def __init__(self, model, use_mask, coverage_ratio, scaling=1.0):
+        logger.debug("Initializing %s: model: '%s', use_mask: %s, coverage_ratio: %s)",
+                     self.__class__.__name__, model, use_mask, coverage_ratio)
+        self.model = model
+        self.use_mask = use_mask
+        self.images = dict()
+        self.coverage_ratio = coverage_ratio
+        self.scaling = scaling
+        logger.debug("Initialized %s", self.__class__.__name__)
+
+    def show_sample(self):
         """ Display preview data """
-<<<<<<< HEAD
-        logger.debug("Compiling sample")
-        scale = self.model.input_shape[0] / test_a.shape[1]
-        if scale != 1.0:
-            feed_a, feed_b = self.resize_sample(scale, test_a, test_b)
-        else:
-            feed_a, feed_b = test_a, test_b
-=======
         if len(self.images) != 2:
             logger.debug("Ping Pong training - Only one side trained. Aborting preview")
             return None
@@ -431,51 +338,37 @@
             if self.images[side][0].shape[0] % 2 == 1:
                 figures[side] = np.concatenate([figures[side],
                                                 np.expand_dims(figures[side][0], 0)])
->>>>>>> 47b43191
-
-        if self.use_mask:
-            mask = np.zeros(test_a.shape[:3] + (1, ), float)
-            feed_a = [feed_a, mask]
-            feed_b = [feed_b, mask]
-
-        preds = self.get_predictions(feed_a, feed_b)
-
-        figure_a = np.stack([test_a, preds["a_a"], preds["b_a"], ], axis=1)
-        figure_b = np.stack([test_b, preds["b_b"], preds["a_b"], ], axis=1)
-
-        if test_a.shape[0] % 2 == 1:
-            figure_a = np.concatenate([figure_a,
-                                       np.expand_dims(figure_a[0], 0)])
-            figure_b = np.concatenate([figure_b,
-                                       np.expand_dims(figure_b[0], 0)])
-
-        figure = np.concatenate([figure_a, figure_b], axis=0)
+
         width = 4
+        side_cols = width // 2
+        if side_cols != 1:
+            headers = self.duplicate_headers(headers, side_cols)
+
+        header = np.concatenate([headers["a"], headers["b"]], axis=1)
+        figure = np.concatenate([figures["a"], figures["b"]], axis=0)
         height = int(figure.shape[0] / width)
         figure = figure.reshape((width, height) + figure.shape[1:])
         figure = stack_images(figure)
+        figure = np.vstack((header, figure))
 
         logger.debug("Compiled sample")
         return np.clip(figure * 255, 0, 255).astype('uint8')
 
-    def resize_sample(self, scale, test_a, test_b):
+    @staticmethod
+    def resize_sample(side, sample, target_size):
         """ Resize samples where predictor expects different shape from processed image """
-        logger.debug("Resizing sample: (scale: %s, test_a: %s, test_b: %s",
-                     scale, test_a.shape, test_b.shape)
-        interpn = cv2.INTER_LINEAR if scale > 1.0 else cv2.INTER_AREA  # pylint: disable=no-member
-        resized_a = [cv2.resize(img,  # pylint: disable=no-member
-                                self.model.input_shape[:2],
-                                interpn)
-                     for img in test_a]
-        resized_b = [cv2.resize(img,  # pylint: disable=no-member
-                                self.model.input_shape[:2],
-                                interpn)
-                     for img in test_b]
-
-        feed_a = np.array(resized_a).reshape((-1, ) + self.model.input_shape)
-        feed_b = np.array(resized_b).reshape((-1, ) + self.model.input_shape)
-        logger.debug("Resized sample: (test_a: %s test_b: %s)", feed_a.shape, feed_b.shape)
-        return feed_a, feed_b
+        scale = target_size / sample.shape[1]
+        if scale == 1.0:
+            return sample
+        logger.debug("Resizing sample: (side: '%s', sample.shape: %s, target_size: %s, scale: %s)",
+                     side, sample.shape, target_size, scale)
+        interpn = cv2.INTER_CUBIC if scale > 1.0 else cv2.INTER_AREA  # pylint: disable=no-member
+        retval = np.array([cv2.resize(img,  # pylint: disable=no-member
+                                      (target_size, target_size),
+                                      interpn)
+                           for img in sample])
+        logger.debug("Resized sample: (side: '%s' shape: %s)", side, retval.shape)
+        return retval
 
     def get_predictions(self, feed_a, feed_b):
         """ Return the sample predictions from the model """
@@ -484,7 +377,7 @@
         preds["a_a"] = self.model.predictors["a"].predict(feed_a)
         preds["b_a"] = self.model.predictors["b"].predict(feed_a)
         preds["a_b"] = self.model.predictors["a"].predict(feed_b)
-        preds["b_b"] = self.model.predictors["b"].predict(feed_a)
+        preds["b_b"] = self.model.predictors["b"].predict(feed_b)
 
         # Get the returned image from predictors that emit multiple items
         if not isinstance(preds["a_a"], np.ndarray):
@@ -493,8 +386,6 @@
         logger.debug("Returning predictions: %s", {key: val.shape for key, val in preds.items()})
         return preds
 
-<<<<<<< HEAD
-=======
     def to_full_frame(self, side, samples, predictions):
         """ Patch the images into the full frame """
         logger.debug("side: '%s', number of sample arrays: %s, prediction.shapes: %s)",
@@ -676,7 +567,6 @@
         cv2.imwrite(filename, image)  # pylint: disable=no-member
         logger.debug("Created timelapse: '%s'", filename)
 
->>>>>>> 47b43191
 
 class PingPong():
     """ Side switcher for pingpong training """
@@ -706,36 +596,35 @@
 
 class Landmarks():
     """ Set Landmarks for training into the model's training options"""
-    def __init__(self, images, model):
-        logger.debug("Initializing %s: (model: '%s')", self.__class__.__name__, model)
-        self.images = images
-        self.model = model
+    def __init__(self, training_opts):
+        logger.debug("Initializing %s: (training_opts: '%s')",
+                     self.__class__.__name__, training_opts)
+        self.size = training_opts.get("training_size", 256)
+        self.paths = training_opts["alignments"]
+        self.landmarks = self.get_alignments()
         logger.debug("Initialized %s", self.__class__.__name__)
 
     def get_alignments(self):
         """ Obtain the landmarks for each faceset """
         landmarks = dict()
-        for side in "a", "b":
-            size = cv2.imread(self.images[side][0]).shape[0]  # pylint: disable=no-member
-            image_folder = os.path.dirname(self.images[side][0])
+        for side, fullpath in self.paths.items():
+            path, filename = os.path.split(fullpath)
+            filename, extension = os.path.splitext(filename)
+            serializer = extension[1:]
             alignments = Alignments(
-                image_folder,
-                filename="alignments",
-                serializer=self.model.training_opts.get("serializer", "json"))
-            landmarks[side] = self.transform_landmarks(alignments, size)
-        self.model.training_opts["landmarks"] = landmarks
-
-    @staticmethod
-    def transform_landmarks(alignments, size):
+                path,
+                filename=filename,
+                serializer=serializer)
+            landmarks[side] = self.transform_landmarks(alignments)
+        return landmarks
+
+    def transform_landmarks(self, alignments):
         """ For each face transform landmarks and return """
         landmarks = dict()
         for _, faces, _, _ in alignments.yield_faces():
             for face in faces:
                 detected_face = DetectedFace()
                 detected_face.from_alignment(face)
-                detected_face.load_aligned(None,
-                                           size=size,
-                                           padding=48,
-                                           align_eyes=False)
+                detected_face.load_aligned(None, size=self.size, align_eyes=False)
                 landmarks[detected_face.hash] = detected_face.aligned_landmarks
         return landmarks