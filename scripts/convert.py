--- conflicted
+++ resolved
@@ -616,12 +616,7 @@
             feed.append(np.repeat(self.input_mask, feed_faces.shape[0], axis=0))
         logger.trace("Input shape(s): %s", [item.shape for item in feed])
 
-<<<<<<< HEAD
-        predicted = self.predictor(feed)
-=======
         predicted = self.predictor(feed, batch_size=batch_size)
-        predicted = predicted if isinstance(predicted, list) else [predicted]
->>>>>>> 0b3d70e2
         logger.trace("Output shape(s): %s", [predict.shape for predict in predicted])
 
         predicted = self.filter_multi_out(predicted) if predicted else predicted
