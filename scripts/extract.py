--- conflicted
+++ resolved
@@ -244,10 +244,9 @@
         size: int
             The size that the aligned face should be created at
         """
-<<<<<<< HEAD
-
-        for face in faces["detected_faces"]:
-            face.load_aligned(faces["image"], size=size)
+
+        for face in extract_media.detected_faces:
+            face.load_aligned(extract_media.image, size=size)
 
         filter_list = []
         for filter_op in ["filter", "nfilter"]:
@@ -279,14 +278,8 @@
                 logger.verbose("Recognized face %s: Frame: %s", message, output_item["filename"])
             faces["detected_faces"] = desired_faces
 
-        self._post_process.do_actions(faces)
-=======
-        for face in extract_media.detected_faces:
-            face.load_aligned(extract_media.image, size=size)
-
         self._post_process.do_actions(extract_media)
         extract_media.remove_image()
->>>>>>> 44b7461c
 
         faces_count = len(extract_media.detected_faces)
         if faces_count == 0:
