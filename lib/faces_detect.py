#!/usr/bin python3
""" Face and landmarks detection for faceswap.py """
import logging

import cv2
import numpy as np

from lib.aligner import Extract as AlignerExtract, get_align_mat, get_matrix_scaling

logger = logging.getLogger(__name__)  # pylint: disable=invalid-name


class DetectedFace():
    """ Detected face and landmark information

    Holds information about a detected face, it's location in a source image
    and the face's 68 point landmarks.

    Methods for aligning a face are also callable from here.

    Parameters
    ----------
    image: np.ndarray, optional
        This is a generic image placeholder that should not be relied on to be holding a particular
        image. It may hold the source frame that holds the face, a cropped face or a scaled image
        depending on the method using this object.
    x: int
        The left most point (in pixels) of the face's bounding box as discovered in
        :mod:`plugins.extract.detect`
    w: int
        The width (in pixels) of the face's bounding box as discovered in
        :mod:`plugins.extract.detect`
    y: int
        The top most point (in pixels) of the face's bounding box as discovered in
        :mod:`plugins.extract.detect`
    h: int
        The height (in pixels) of the face's bounding box as discovered in
        :mod:`plugins.extract.detect`
    landmarks_xy: list
        The 68 point landmarks as discovered in :mod:`plugins.extract.align`. Should be a ``list``
        of 68 `(x, y)` ``tuples`` with each of the landmark co-ordinates.
    """
    def __init__(self, image=None, x=None, w=None, y=None, h=None, landmarks_xy=None, filename=None):
        logger.trace("Initializing %s: (image: %s, x: %s, w: %s, y: %s, h:%s, landmarks_xy: %s)",
                     self.__class__.__name__,
                     image.shape if image is not None and image.any() else image,
                     x, w, y, h, landmarks_xy)
        self.image = image
        self.x = x
        self.w = w
        self.y = y
        self.h = h
        self.landmarks_xy = landmarks_xy
        self.filename = filename
        self.hash = None
        self.face = None
        """ str: The hash of the face. This cannot be set until the file is saved due to image
        compression, but will be set if loading data from :func:`from_alignment` """

        self.aligned = dict()
        self.feed = dict()
        self.reference = dict()
        logger.trace("Initialized %s", self.__class__.__name__)

    @property
    def left(self):
        """int: Left point (in pixels) of face detection bounding box within the parent image """
        return self.x

    @property
    def top(self):
        """int: Top point (in pixels) of face detection bounding box within the parent image """
        return self.y

    @property
    def right(self):
        """int: Right point (in pixels) of face detection bounding box within the parent image """
        return self.x + self.w

    @property
    def bottom(self):
        """int: Bottom point (in pixels) of face detection bounding box within the parent image """
        return self.y + self.h

    @property
    def training_coverage(self):
        """ The coverage ratio to add for training images """
        return 1.0

    def to_alignment(self):
        """  Return the detected face formatted for an alignments file

        returns
        -------
        alignment: dict
            The alignment dict will be returned with the keys ``x``, ``w``, ``y``, ``h``,
            ``landmarks_xy``, ``hash``.
        """

        alignment = dict()
        alignment["x"] = self.x
        alignment["w"] = self.w
        alignment["y"] = self.y
        alignment["h"] = self.h
        alignment["landmarks_xy"] = self.landmarks_xy
        alignment["hash"] = self.hash
        logger.trace("Returning: %s", alignment)
        return alignment

    def from_alignment(self, alignment, image=None):
        """ Set the attributes of this class from an alignments file and optionally load the face
        into the ``image`` attribute.

        Parameters
        ----------
        alignment: dict
            A dictionary entry for a face from an alignments file containing the keys
            ``x``, ``w``, ``y``, ``h``, ``landmarks_xy``. Optionally the key ``hash``
            will be provided, but not all use cases will know the face hash at this time.
        image: numpy.ndarray, optional
            If an image is passed in, then the ``image`` attribute will
            be set to the cropped face based on the passed in bounding box co-ordinates
        """

        logger.trace("Creating from alignment: (alignment: %s, has_image: %s)",
                     alignment, bool(image is not None))
        self.x = alignment["x"]
        self.w = alignment["w"]
        self.y = alignment["y"]
        self.h = alignment["h"]
        self.landmarks_xy = alignment["landmarks_xy"]
        # Manual tool does not know the final hash so default to None
        self.hash = alignment.get("hash", None)
        if image.any():
            self._image_to_face(image)
        logger.trace("Created from alignment: (x: %s, w: %s, y: %s. h: %s, "
                     "landmarks: %s)",
                     self.x, self.w, self.y, self.h, self.landmarks_xy)

    def _image_to_face(self, image):
        """ set self.image to be the cropped face from detected bounding box """
        logger.trace("Cropping face from image")
        self.face = image[self.top: self.bottom,
                           self.left: self.right]

    # <<< Aligned Face methods and properties >>> #
<<<<<<< HEAD
    def load_aligned(self, image, size=256, coverage_ratio=1., align_eyes=False, dtype=None):
=======
    def load_aligned(self, image, size=256, dtype=None):
>>>>>>> 46efae35
        """ Align a face from a given image.

        Aligning a face is a relatively expensive task and is not required for all uses of
        the :class:`~lib.faces_detect.DetectedFace` object, so call this function explicitly to
        load an aligned face.

        This method plugs into :mod:`lib.aligner` to perform face alignment based on this face's
        ``landmarks_xy``. If the face has already been aligned, then this function will return
        having performed no action.

        Parameters
        ----------
        image: numpy.ndarray
            The image that contains the face to be aligned
        size: int
            The size of the output face in pixels
        coverage_ratio: float
            The metric determining the field of view of the returned face
        align_eyes: bool, optional
            Optionally perform additional alignment to align eyes. Default: `False`
        dtype: str, optional
            Optionally set a ``dtype`` for the final face to be formatted in. Default: ``None``

        Notes
        -----
        This method must be executed to get access to the following `properties`:
            - :func:`original_roi`
            - :func:`aligned_landmarks`
            - :func:`aligned_face`
            - :func:`adjusted_interpolators`
        """
        if self.aligned:
            # Don't reload an already aligned face
            logger.trace("Skipping alignment calculation for already aligned face")
        else:
<<<<<<< HEAD
            logger.trace("Loading aligned face: (size: %s, align_eyes: %s, dtype: %s)",
                         size, align_eyes, dtype)
            self.aligned["size"] = size
            self.aligned["padding"] = self._padding_from_coverage(size, coverage_ratio)
            self.aligned["align_eyes"] = align_eyes
            self.aligned["matrix"] = get_align_mat(self, size, align_eyes)
=======
            logger.trace("Loading aligned face: (size: %s, dtype: %s)", size, dtype)
            padding = int(size * self._extract_ratio) // 2
            self.aligned["size"] = size
            self.aligned["padding"] = padding
            self.aligned["matrix"] = get_align_mat(self)
>>>>>>> 46efae35
            self.aligned["face"] = None
        if image is not None and self.aligned["face"] is None:
            logger.trace("Getting aligned face")
            face = AlignerExtract().transform(
                image,
                self.aligned["matrix"],
                size,
                self.aligned["padding"])
            self.aligned["face"] = face if dtype is None else face.astype(dtype)

        logger.trace("Loaded aligned face: %s", {k: str(v) if isinstance(v, np.ndarray) else v
                                                 for k, v in self.aligned.items()
                                                 if k != "face"})

    def _padding_from_coverage(self, size, coverage_ratio):
        """ Return the image padding for a face from coverage_ratio set against a
            pre-padded training image """
        padding = int((size * (coverage_ratio - 0.625)) / 2)
        logger.trace(padding)
        return padding

    def load_feed_face(self, image, size=64, coverage_ratio=0.625, dtype=None):
        """ Align a face in the correct dimensions for feeding into a model.

        Parameters
        ----------
        image: numpy.ndarray
            The image that contains the face to be aligned
        size: int
            The size of the face in pixels to be fed into the model
        coverage_ratio: float, optional
            the ratio of the extracted image that was used for training. Default: `0.625`
        dtype: str, optional
            Optionally set a ``dtype`` for the final face to be formatted in. Default: ``None``

        Notes
        -----
        This method must be executed to get access to the following `properties`:
            - :func:`feed_face`
            - :func:`feed_interpolators`
        """
        logger.trace("Loading feed face: (size: %s, coverage_ratio: %s, dtype: %s)",
                     size, coverage_ratio, dtype)

        self.feed["size"] = size
        self.feed["padding"] = self._padding_from_coverage(size, coverage_ratio)
        self.feed["matrix"] = get_align_mat(self)

<<<<<<< HEAD
        face = AlignerExtract().transform(image,
                                          self.feed["matrix"],
                                          size,
                                          self.feed["padding"])
=======
        face = AlignerExtract().transform(image, self.feed["matrix"], size, self.feed["padding"])
        face = np.clip(face[:, :, :3] / 255., 0., 1.)
>>>>>>> 46efae35
        self.feed["face"] = face if dtype is None else face.astype(dtype)

        logger.trace("Loaded feed face. (face_shape: %s, matrix: %s)",
                     self.feed_face.shape, self._feed_matrix)

    def load_reference_face(self, image, size=64, coverage_ratio=0.625, dtype=None):
        """ Align a face in the correct dimensions for reference against the output from a model.

        Parameters
        ----------
        image: numpy.ndarray
            The image that contains the face to be aligned
        size: int
            The size of the face in pixels to be fed into the model
        coverage_ratio: float, optional
            the ratio of the extracted image that was used for training. Default: `0.625`
        dtype: str, optional
            Optionally set a ``dtype`` for the final face to be formatted in. Default: ``None``

        Notes
        -----
        This method must be executed to get access to the following `properties`:
            - :func:`reference_face`
            - :func:`reference_landmarks`
            - :func:`reference_matrix`
            - :func:`reference_interpolators`
        """
        logger.trace("Loading reference face: (size: %s, coverage_ratio: %s, dtype: %s)",
                     size, coverage_ratio, dtype)

        self.reference["size"] = size
        self.reference["padding"] = self._padding_from_coverage(size, coverage_ratio)
        self.reference["matrix"] = get_align_mat(self)

        face = AlignerExtract().transform(image,
                                          self.reference["matrix"],
                                          size,
                                          self.reference["padding"])
<<<<<<< HEAD
=======
        face = np.clip(face[:, :, :3] / 255., 0., 1.)
>>>>>>> 46efae35
        self.reference["face"] = face if dtype is None else face.astype(dtype)

        logger.trace("Loaded reference face. (face_shape: %s, matrix: %s)",
                     self.reference_face.shape, self.reference_matrix)

    @property
    def original_roi(self):
        """ numpy.ndarray: The location of the extracted face box within the original frame.
        Only available after :func:`load_aligned` has been called, otherwise returns ``None``"""
        if not self.aligned:
            return None
        roi = AlignerExtract().get_original_roi(self.aligned["matrix"],
                                                self.aligned["size"],
                                                self.aligned["padding"])
        logger.trace("Returning: %s", roi)
        return roi

    @property
    def aligned_landmarks(self):
        """ numpy.ndarray: The 68 point landmarks location transposed to the extracted face box.
        Only available after :func:`load_aligned` has been called, otherwise returns ``None``"""
        if not self.aligned:
            return None
        landmarks = AlignerExtract().transform_points(self.landmarks_xy,
                                                      self.aligned["matrix"],
                                                      self.aligned["size"],
                                                      self.aligned["padding"])
        logger.trace("Returning: %s", landmarks)
        return landmarks

    @property
    def aligned_face(self):
        """ numpy.ndarray: The aligned detected face. Only available after :func:`load_aligned`
        has been called with an image, otherwise returns ``None`` """
        return self.aligned.get("face", None)

    @property
    def _adjusted_matrix(self):
        """ numpy.ndarray: Adjusted matrix for size/padding combination. Only available after
        :func:`load_aligned` has been called, otherwise returns ``None``"""
        if not self.aligned:
            return None
        mat = AlignerExtract().transform_matrix(self.aligned["matrix"],
                                                self.aligned["size"],
                                                self.aligned["padding"])
        logger.trace("Returning: %s", mat)
        return mat

    @property
    def adjusted_interpolators(self):
        """ tuple:  Tuple of (`interpolator` and `reverse interpolator`) for the adjusted matrix.
        Only available after :func:`load_aligned` has been called, otherwise returns ``None``"""
        if not self.aligned:
            return None
        return get_matrix_scaling(self._adjusted_matrix)

    @property
    def feed_face(self):
        """ numpy.ndarray: The aligned face sized for feeding into a model. Only available after
        :func:`load_feed_face` has been called with an image, otherwise returns ``None`` """
        if not self.feed:
            return None
        return self.feed["face"]

    @property
    def feed_landmarks(self):
        """ numpy.ndarray: The 68 point landmarks location transposed to the feed face box.
        Only available after :func:`load_reference_face` has been called, otherwise returns
        ``None``"""
        if not self.feed:
            return None
        landmarks = AlignerExtract().transform_points(self.landmarks_xy,
                                                      self.feed["matrix"],
                                                      self.feed["size"],
                                                      self.feed["padding"])
        logger.trace("Returning: %s", landmarks)
        return landmarks

    @property
    def _feed_matrix(self):
        """ numpy.ndarray: The adjusted matrix face sized for feeding into a model. Only available
        after :func:`load_feed_face` has been called with an image, otherwise returns ``None`` """
        if not self.feed:
            return None
        mat = AlignerExtract().transform_matrix(self.feed["matrix"],
                                                self.feed["size"],
                                                self.feed["padding"])
        logger.trace("Returning: %s", mat)
        return mat

    @property
    def feed_interpolators(self):
        """ tuple:  Tuple of (`interpolator` and `reverse interpolator`) for the adjusted feed
        matrix. Only available after :func:`load_feed_face` has been called, otherwise returns
        ``None``"""
        if not self.feed:
            return None
        return get_matrix_scaling(self._feed_matrix)

    @property
    def reference_face(self):
        """ numpy.ndarray: The aligned face sized for reference against a face coming out of a
        model. Only available after :func:`load_reference_face` has been called, otherwise
        returns ``None``"""
        if not self.reference:
            return None
        return self.reference["face"]

    @property
    def reference_landmarks(self):
        """ numpy.ndarray: The 68 point landmarks location transposed to the reference face box.
        Only available after :func:`load_reference_face` has been called, otherwise returns
        ``None``"""
        if not self.reference:
            return None
        landmarks = AlignerExtract().transform_points(self.landmarks_xy,
                                                      self.reference["matrix"],
                                                      self.reference["size"],
                                                      self.reference["padding"])
        logger.trace("Returning: %s", landmarks)
        return landmarks

    @property
    def reference_matrix(self):
        """ numpy.ndarray: The adjusted matrix face sized for refence against a face coming out of
         a model. Only available after :func:`load_reference_face` has been called, otherwise
         returns ``None``"""
        if not self.reference:
            return None
        mat = AlignerExtract().transform_matrix(self.reference["matrix"],
                                                self.reference["size"],
                                                self.reference["padding"])
        logger.trace("Returning: %s", mat)
        return mat

    @property
    def reference_interpolators(self):
        """ tuple:  Tuple of (`interpolator` and `reverse interpolator`) for the reference
        matrix. Only available after :func:`load_reference_face` has been called, otherwise
        returns ``None``"""
        if not self.reference:
            return None
        return get_matrix_scaling(self.reference_matrix)


def rotate_landmarks(face, rotation_matrix):
    """ Rotates the 68 point landmarks and detection bounding box around the given rotation matrix.

    Paramaters
    ----------
    face: DetectedFace or dict
        A :class:`DetectedFace` or an `alignments file` ``dict`` containing the 68 point landmarks
        and the `x`, `w`, `y`, `h` detection bounding box points.
    rotation_matrix: numpy.ndarray
        The rotation matrix to rotate the given object by.

    Returns
    -------
    DetectedFace or dict
        The rotated :class:`DetectedFace` or `alignments file` ``dict`` with the landmarks and
        detection bounding box points rotated by the given matrix. The return type is the same as
        the input type for ``face``
    """
    logger.trace("Rotating landmarks: (rotation_matrix: %s, type(face): %s",
                 rotation_matrix, type(face))
    rotated_landmarks = None
    # Detected Face Object
    if isinstance(face, DetectedFace):
        bounding_box = [[face.x, face.y],
                        [face.x + face.w, face.y],
                        [face.x + face.w, face.y + face.h],
                        [face.x, face.y + face.h]]
        landmarks = face.landmarks_xy

    # Alignments Dict
    elif isinstance(face, dict) and "x" in face:
        bounding_box = [[face.get("x", 0), face.get("y", 0)],
                        [face.get("x", 0) + face.get("w", 0),
                         face.get("y", 0)],
                        [face.get("x", 0) + face.get("w", 0),
                         face.get("y", 0) + face.get("h", 0)],
                        [face.get("x", 0),
                         face.get("y", 0) + face.get("h", 0)]]
        landmarks = face.get("landmarks_xy", list())

    else:
        raise ValueError("Unsupported face type")

    logger.trace("Original landmarks: %s", landmarks)

    rotation_matrix = cv2.invertAffineTransform(
        rotation_matrix)
    rotated = list()
    for item in (bounding_box, landmarks):
        if not item:
            continue
        points = np.array(item, np.int32)
        points = np.expand_dims(points, axis=0)
        transformed = cv2.transform(points,
                                    rotation_matrix).astype(np.int32)
        rotated.append(transformed.squeeze())

    # Bounding box should follow x, y planes, so get min/max
    # for non-90 degree rotations
    pt_x = min([pnt[0] for pnt in rotated[0]])
    pt_y = min([pnt[1] for pnt in rotated[0]])
    pt_x1 = max([pnt[0] for pnt in rotated[0]])
    pt_y1 = max([pnt[1] for pnt in rotated[0]])
    width = pt_x1 - pt_x
    height = pt_y1 - pt_y

    if isinstance(face, DetectedFace):
        face.x = int(pt_x)
        face.y = int(pt_y)
        face.w = int(width)
        face.h = int(height)
        face.r = 0
        if len(rotated) > 1:
            rotated_landmarks = [tuple(point) for point in rotated[1].tolist()]
            face.landmarks_xy = rotated_landmarks
    else:
        face["left"] = int(pt_x)
        face["top"] = int(pt_y)
        face["right"] = int(pt_x1)
        face["bottom"] = int(pt_y1)
        rotated_landmarks = face

    logger.trace("Rotated landmarks: %s", rotated_landmarks)
    return face<|MERGE_RESOLUTION|>--- conflicted
+++ resolved
@@ -144,11 +144,7 @@
                            self.left: self.right]
 
     # <<< Aligned Face methods and properties >>> #
-<<<<<<< HEAD
-    def load_aligned(self, image, size=256, coverage_ratio=1., align_eyes=False, dtype=None):
-=======
     def load_aligned(self, image, size=256, dtype=None):
->>>>>>> 46efae35
         """ Align a face from a given image.
 
         Aligning a face is a relatively expensive task and is not required for all uses of
@@ -184,20 +180,10 @@
             # Don't reload an already aligned face
             logger.trace("Skipping alignment calculation for already aligned face")
         else:
-<<<<<<< HEAD
-            logger.trace("Loading aligned face: (size: %s, align_eyes: %s, dtype: %s)",
-                         size, align_eyes, dtype)
+            logger.trace("Loading aligned face: (size: %s, dtype: %s)", size, dtype)
             self.aligned["size"] = size
             self.aligned["padding"] = self._padding_from_coverage(size, coverage_ratio)
-            self.aligned["align_eyes"] = align_eyes
-            self.aligned["matrix"] = get_align_mat(self, size, align_eyes)
-=======
-            logger.trace("Loading aligned face: (size: %s, dtype: %s)", size, dtype)
-            padding = int(size * self._extract_ratio) // 2
-            self.aligned["size"] = size
-            self.aligned["padding"] = padding
             self.aligned["matrix"] = get_align_mat(self)
->>>>>>> 46efae35
             self.aligned["face"] = None
         if image is not None and self.aligned["face"] is None:
             logger.trace("Getting aligned face")
@@ -246,15 +232,10 @@
         self.feed["padding"] = self._padding_from_coverage(size, coverage_ratio)
         self.feed["matrix"] = get_align_mat(self)
 
-<<<<<<< HEAD
         face = AlignerExtract().transform(image,
                                           self.feed["matrix"],
                                           size,
                                           self.feed["padding"])
-=======
-        face = AlignerExtract().transform(image, self.feed["matrix"], size, self.feed["padding"])
-        face = np.clip(face[:, :, :3] / 255., 0., 1.)
->>>>>>> 46efae35
         self.feed["face"] = face if dtype is None else face.astype(dtype)
 
         logger.trace("Loaded feed face. (face_shape: %s, matrix: %s)",
@@ -293,10 +274,6 @@
                                           self.reference["matrix"],
                                           size,
                                           self.reference["padding"])
-<<<<<<< HEAD
-=======
-        face = np.clip(face[:, :, :3] / 255., 0., 1.)
->>>>>>> 46efae35
         self.reference["face"] = face if dtype is None else face.astype(dtype)
 
         logger.trace("Loaded reference face. (face_shape: %s, matrix: %s)",
