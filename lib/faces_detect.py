--- conflicted
+++ resolved
@@ -141,14 +141,7 @@
                            self.left: self.right]
 
     # <<< Aligned Face methods and properties >>> #
-<<<<<<< HEAD
     def load_aligned(self, image, size=256, dtype=None):
-        """ No need to load aligned information for all uses of this
-            class, so only call this to load the information for easy
-            reference to aligned properties for this face """
-        # Don't reload an already aligned face:
-=======
-    def load_aligned(self, image, size=256, align_eyes=False, dtype=None):
         """ Align a face from a given image.
 
         Aligning a face is a relatively expensive task and is not required for all uses of
@@ -178,19 +171,12 @@
             - :func:`aligned_face`
             - :func:`adjusted_interpolators`
         """
->>>>>>> 97dc8c13
         if self.aligned:
             # Don't reload an already aligned face
             logger.trace("Skipping alignment calculation for already aligned face")
         else:
-<<<<<<< HEAD
             logger.trace("Loading aligned face: (size: %s, dtype: %s)", size, dtype)
-            padding = int(size * self.extract_ratio) // 2
-=======
-            logger.trace("Loading aligned face: (size: %s, align_eyes: %s, dtype: %s)",
-                         size, align_eyes, dtype)
             padding = int(size * self._extract_ratio) // 2
->>>>>>> 97dc8c13
             self.aligned["size"] = size
             self.aligned["padding"] = padding
             self.aligned["matrix"] = get_align_mat(self)
@@ -240,13 +226,8 @@
                      size, coverage_ratio, dtype)
 
         self.feed["size"] = size
-<<<<<<< HEAD
-        self.feed["padding"] = self.padding_from_coverage(size, coverage_ratio)
+        self.feed["padding"] = self._padding_from_coverage(size, coverage_ratio)
         self.feed["matrix"] = get_align_mat(self)
-=======
-        self.feed["padding"] = self._padding_from_coverage(size, coverage_ratio)
-        self.feed["matrix"] = get_align_mat(self, size, should_align_eyes=False)
->>>>>>> 97dc8c13
 
         face = AlignerExtract().transform(image, self.feed["matrix"], size, self.feed["padding"])
         face = np.clip(face[:, :, :3] / 255., 0., 1.)
@@ -281,13 +262,8 @@
                      size, coverage_ratio, dtype)
 
         self.reference["size"] = size
-<<<<<<< HEAD
-        self.reference["padding"] = self.padding_from_coverage(size, coverage_ratio)
+        self.reference["padding"] = self._padding_from_coverage(size, coverage_ratio)
         self.reference["matrix"] = get_align_mat(self)
-=======
-        self.reference["padding"] = self._padding_from_coverage(size, coverage_ratio)
-        self.reference["matrix"] = get_align_mat(self, size, should_align_eyes=False)
->>>>>>> 97dc8c13
 
         face = AlignerExtract().transform(image,
                                           self.reference["matrix"],
