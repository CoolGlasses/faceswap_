--- conflicted
+++ resolved
@@ -7,8 +7,6 @@
 
 from .tooltip import Tooltip
 from .utils import get_images
-
-logger = logging.getLogger(__name__)  # pylint: disable=invalid-name
 
 logger = logging.getLogger(__name__)  # pylint: disable=invalid-name
 
@@ -36,11 +34,7 @@
         self.add_frame_separator()
         self.set_mainframe_single_tab_style()
         parent.add(self, text=self.tabname.title())
-<<<<<<< HEAD
-        logger.debug("Initialized %s")
-=======
         logger.debug("Initialized %s", self.__class__.__name__,)
->>>>>>> 60e0099c
 
     def add_optional_vars(self, varsdict):
         """ Add page specific variables """
