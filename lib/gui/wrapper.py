--- conflicted
+++ resolved
@@ -6,13 +6,12 @@
 import signal
 from subprocess import PIPE, Popen, TimeoutExpired
 import sys
-import tkinter as tk
 from threading import Thread
 from time import time
 
 import psutil
 
-from .utils import Images
+from .utils import get_config, get_images
 
 logger = logging.getLogger(__name__)  # pylint: disable=invalid-name
 
@@ -21,45 +20,21 @@
     """ Builds command, launches and terminates the underlying
         faceswap process. Updates GUI display depending on state """
 
-    def __init__(self, statusbar, session=None, pathscript=None, cliopts=None):
-        logger.debug("Initializing %s: (pathscript: '%s', cliopts: %s",
-                     self.__class__.__name__, pathscript, cliopts)
-        self.tk_vars = self.set_tk_vars()
-        self.session = session
+    def __init__(self, pathscript=None):
+        logger.debug("Initializing %s: (pathscript: %s)", self.__class__.__name__, pathscript)
+        self.tk_vars = get_config().tk_vars
+        self.set_callbacks()
         self.pathscript = pathscript
-        self.cliopts = cliopts
         self.command = None
-        self.statusbar = statusbar
+        self.statusbar = get_config().statusbar
         self.task = FaceswapControl(self)
         logger.debug("Initialized %s", self.__class__.__name__)
 
-    def set_tk_vars(self):
-        """ TK Variables to be triggered by ProcessWrapper to indicate
-            what state various parts of the GUI should be in """
-        display = tk.StringVar()
-        display.set(None)
-
-        runningtask = tk.BooleanVar()
-        runningtask.set(False)
-
-        actioncommand = tk.StringVar()
-        actioncommand.set(None)
-        actioncommand.trace("w", self.action_command)
-
-        generatecommand = tk.StringVar()
-        generatecommand.set(None)
-        generatecommand.trace("w", self.generate_command)
-
-        consoleclear = tk.BooleanVar()
-        consoleclear.set(False)
-
-        tk_vars = {"display": display,
-                   "runningtask": runningtask,
-                   "action": actioncommand,
-                   "generate": generatecommand,
-                   "consoleclear": consoleclear}
-        logger.debug(tk_vars)
-        return tk_vars
+    def set_callbacks(self):
+        """ Set the tk variable callbacks """
+        logger.debug("Setting tk variable traces")
+        self.tk_vars["action"].trace("w", self.action_command)
+        self.tk_vars["generate"].trace("w", self.generate_command)
 
     def action_command(self, *args):
         """ The action to perform when the action button is pressed """
@@ -113,44 +88,41 @@
         args = [sys.executable] if generate else [sys.executable, "-u"]
         args.extend([pathexecscript, command])
 
-        for cliopt in self.cliopts.gen_cli_arguments(command):
+        cli_opts = get_config().cli_opts
+        for cliopt in cli_opts.gen_cli_arguments(command):
             args.extend(cliopt)
             if command == "train" and not generate:
-                self.set_session_stats(cliopt)
+                self.init_training_session(cliopt)
         if not generate:
             args.append("-gui")  # Indicate to Faceswap that we are running the GUI
-<<<<<<< HEAD
-=======
         if generate:
             # Delimit args with spaces
             args = ['"{}"'.format(arg) if " " in arg and not arg.startswith(("[", "("))
                     and not arg.endswith(("]", ")")) else arg
                     for arg in args]
->>>>>>> 47b43191
         logger.debug("Built cli arguments: (%s)", args)
         return args
 
-    def set_session_stats(self, cliopt):
-        """ Set the session stats for batch size and model folder """
-        if cliopt[0] == "-bs":
-            self.session.stats["batchsize"] = int(cliopt[1])
+    @staticmethod
+    def init_training_session(cliopt):
+        """ Set the session stats for disable logging, model folder and model name """
+        session = get_config().session
+        if cliopt[0] == "-t":
+            session.modelname = cliopt[1].lower().replace("-", "_")
+            logger.debug("modelname: '%s'", session.modelname)
         if cliopt[0] == "-m":
-            self.session.modeldir = cliopt[1]
-        logger.debug("Set session stats: stats: (%s, modeldir: '%s')",
-                     self.session.stats, self.session.modeldir)
+            session.modeldir = cliopt[1]
+            logger.debug("modeldir: '%s'", session.modeldir)
 
     def terminate(self, message):
         """ Finalize wrapper when process has exited """
-
         logger.debug("Terminating Faceswap processes")
         self.tk_vars["runningtask"].set(False)
         self.statusbar.progress_stop()
         self.statusbar.status_message.set(message)
         self.tk_vars["display"].set(None)
-        Images().delete_preview()
-        if self.command == "train":
-            self.session.save_session()
-        self.session.__init__()
+        get_images().delete_preview()
+        get_config().session.__init__()
         self.command = None
         logger.debug("Terminated Faceswap processes")
         print("Process exited.")
@@ -161,19 +133,16 @@
     def __init__(self, wrapper):
         logger.debug("Initializing %s", self.__class__.__name__)
         self.wrapper = wrapper
-        self.statusbar = wrapper.statusbar
+        self.statusbar = get_config().statusbar
         self.command = None
         self.args = None
         self.process = None
+        self.train_stats = {"iterations": 0, "timestamp": None}
         self.consoleregex = {
             "loss": re.compile(r"([a-zA-Z_]+):.*?(\d+\.\d+)"),
-<<<<<<< HEAD
-            "tqdm": re.compile(r"(\d+%|\d+/\d+|\d+:\d+|\d+\.\d+[a-zA-Z/]+)")}
-=======
             "tqdm": re.compile(r".*?(?P<pct>\d+%).*?(?P<itm>\d+/\d+)\W\["
                                r"(?P<tme>\d+:\d+<.*),\W(?P<rte>.*)[a-zA-Z/]*\]"),
             "ffmpeg": re.compile(r"([a-zA-Z]+)=\s*(-?[\d|N/A]\S+)")}
->>>>>>> 47b43191
         logger.debug("Initialized %s", self.__class__.__name__)
 
     def execute_script(self, command, args):
@@ -208,6 +177,9 @@
                         (self.command == "effmpeg" and self.capture_ffmpeg(output)) or
                         (self.command not in ("train", "effmpeg") and self.capture_tqdm(output))):
                     continue
+                if self.command == "train" and output.strip().endswith("saved models"):
+                    logger.debug("Trigger update preview")
+                    self.wrapper.tk_vars["updatepreview"].set(True)
                 print(output.strip())
         returncode = self.process.poll()
         message = self.set_final_status(returncode)
@@ -263,8 +235,6 @@
             logger.trace("Not loss message. Returning False")
             return False
 
-        self.wrapper.session.add_loss(loss)
-
         message = ""
         for item in loss:
             message += "{}: {}  ".format(item[0], item[1])
@@ -272,29 +242,64 @@
             logger.trace("Error creating loss message. Returning False")
             return False
 
-        elapsed = self.wrapper.session.timestats["elapsed"]
-        iterations = self.wrapper.session.stats["iterations"]
-
-        message = "Elapsed: {}  Iteration: {}  {}".format(elapsed, iterations, message)
+        iterations = self.train_stats["iterations"]
+
+        if iterations == 0:
+            # Initialize session stats and set initial timestamp
+            self.train_stats["timestamp"] = time()
+
+        if not get_config().session.initialized and iterations > 0:
+            # Don't initialize session until after the first iteration as state
+            # file must exist first
+            get_config().session.initialize_session(is_training=True)
+            self.wrapper.tk_vars["refreshgraph"].set(True)
+
+        iterations += 1
+        if iterations % 100 == 0:
+            self.wrapper.tk_vars["refreshgraph"].set(True)
+        self.train_stats["iterations"] = iterations
+
+        elapsed = self.calc_elapsed()
+        message = "Elapsed: {}  Iteration: {}  {}".format(elapsed,
+                                                          self.train_stats["iterations"], message)
         self.statusbar.progress_update(message, 0, False)
         logger.trace("Succesfully captured loss: %s", message)
         return True
 
+    def calc_elapsed(self):
+        """ Calculate and format time since training started """
+        now = time()
+        elapsed_time = now - self.train_stats["timestamp"]
+        try:
+            hrs = int(elapsed_time // 3600)
+            if hrs < 10:
+                hrs = "{0:02d}".format(hrs)
+            mins = "{0:02d}".format((int(elapsed_time % 3600) // 60))
+            secs = "{0:02d}".format((int(elapsed_time % 3600) % 60))
+        except ZeroDivisionError:
+            hrs = "00"
+            mins = "00"
+            secs = "00"
+        return "{}:{}:{}".format(hrs, mins, secs)
+
     def capture_tqdm(self, string):
         """ Capture tqdm output for progress bar """
         logger.trace("Capturing tqdm")
-        tqdm = self.consoleregex["tqdm"].findall(string)
-        if len(tqdm) != 5:
-            logger.trace("Not a tqdm message. Returning False")
-            return False
-
-        percent = tqdm[0]
-        processed = tqdm[1]
-        processtime = "Elapsed: {}  Remaining: {}".format(tqdm[2], tqdm[3])
-        rate = tqdm[4]
-        message = "{}  |  {}  |  {}  |  {}".format(processtime, rate, processed, percent)
-
-        current, total = processed.split("/")
+        tqdm = self.consoleregex["tqdm"].match(string)
+        if not tqdm:
+            return False
+        tqdm = tqdm.groupdict()
+        if any("?" in val for val in tqdm.values()):
+            logger.trace("tqdm initializing. Skipping")
+            return True
+        processtime = "Elapsed: {}  Remaining: {}".format(tqdm["tme"].split("<")[0],
+                                                          tqdm["tme"].split("<")[1])
+        message = "{}  |  {}  |  {}  |  {}".format(processtime,
+                                                   tqdm["rte"],
+                                                   tqdm["itm"],
+                                                   tqdm["pct"])
+
+        current, total = tqdm["itm"].split("/")
         position = int((float(current) / float(total)) * 1000)
 
         self.statusbar.progress_update(message, position, True)
