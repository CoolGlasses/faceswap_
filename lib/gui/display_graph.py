--- conflicted
+++ resolved
@@ -12,18 +12,12 @@
 # pylint: disable=wrong-import-position
 matplotlib.use("TkAgg")
 
-<<<<<<< HEAD
-from matplotlib import animation, pyplot as plt, style
-=======
 from matplotlib import pyplot as plt, style  # noqa
->>>>>>> 60e0099c
 from matplotlib.backends.backend_tkagg import (FigureCanvasTkAgg,
                                                NavigationToolbar2Tk)  # noqa
 
 from .tooltip import Tooltip  # noqa
 from .utils import get_config, get_images  # noqa
-
-logger = logging.getLogger(__name__)  # pylint: disable=invalid-name
 
 logger = logging.getLogger(__name__)  # pylint: disable=invalid-name
 
@@ -184,10 +178,6 @@
     def lines_sort(self, keys):
         """ Sort the data keys into consistent order
             and set line color map and line width """
-<<<<<<< HEAD
-
-=======
->>>>>>> 60e0099c
         logger.trace("Sorting lines")
         raw_lines = list()
         sorted_lines = list()
@@ -265,18 +255,6 @@
         get_config().tk_vars["refreshgraph"].trace("w", self.refresh)
 
     def build(self):
-<<<<<<< HEAD
-        """ Update the plot area with loss values and cycle through to
-        animate """
-        logger.debug("Building training graph")
-        self.anim = animation.FuncAnimation(self.fig, self.animate, interval=200, blit=False)
-        self.plotcanvas.draw()
-        logger.debug("Built training graph")
-
-    def animate(self, i):  # pylint: disable=unused-argument
-        """ Read loss data and apply to graph """
-        logger.trace("Running animation")
-=======
         """ Update the plot area with loss values """
         logger.debug("Building training graph")
         self.plotcanvas.draw()
@@ -285,40 +263,10 @@
     def refresh(self, *args):  # pylint: disable=unused-argument
         """ Read loss data and apply to graph """
         logger.debug("Updating plot")
->>>>>>> 60e0099c
         self.calcs.refresh()
-        self.set_animation_rate(self.calcs.iterations)
         self.update_plot(initiate=False)
-<<<<<<< HEAD
-
-    def set_animation_rate(self, iterations):
-        """ Change the animation update interval based on how
-            many iterations have been
-            There's no point calculating a graph over thousands of
-            points of data when the change will be minuscule """
-        if iterations > 30000:
-            speed = 120000          # 2 min updates
-        elif iterations > 20000:
-            speed = 60000           # 1 min updates
-        elif iterations > 10000:
-            speed = 30000           # 30 sec updates
-        elif iterations > 5000:
-            speed = 10000           # 10 sec updates
-        elif iterations > 1000:
-            speed = 5000            # 5 sec updates
-        elif iterations > 500:
-            speed = 2000            # 2 sec updates
-        elif iterations > 100:
-            speed = 1000            # 1 sec updates
-        else:
-            speed = 500             # 0.5 sec updates
-        if not self.anim.event_source.interval == speed:
-            logger.debug("Animation rate set to: %sms", speed)
-            self.anim.event_source.interval = speed
-=======
         self.plotcanvas.draw()
         get_config().tk_vars["refreshgraph"].set(False)
->>>>>>> 60e0099c
 
     def save_fig(self, location):
         """ Save the figure to file """
@@ -336,11 +284,7 @@
 
     def resize_fig(self):
         """ Resize the figure back to the canvas """
-<<<<<<< HEAD
-        class Event():  # pylint: too-few-public-methods
-=======
         class Event():  # pylint: disable=too-few-public-methods
->>>>>>> 60e0099c
             """ Event class that needs to be passed to plotcanvas.resize """
             pass
         Event.width = self.winfo_width()
