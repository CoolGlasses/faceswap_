#!/usr/bin/env python3
""" Utility functions for the GUI """
import logging
import os
import platform
import sys
import tkinter as tk

from tkinter import filedialog, ttk
from PIL import Image, ImageTk

from lib.Serializer import JSONSerializer

logger = logging.getLogger(__name__)  # pylint: disable=invalid-name
_CONFIG = None
_IMAGES = None


def initialize_config(cli_opts, scaling_factor, pathcache, statusbar, session):
    """ Initialize the config and add to global constant """
    global _CONFIG  # pylint: disable=global-statement
    if _CONFIG is not None:
        return
    logger.debug("Initializing config: (cli_opts: %s, tk_vars: %s, pathcache: %s, statusbar: %s, "
                 "session: %s)", cli_opts, scaling_factor, pathcache, statusbar, session)
    _CONFIG = Config(cli_opts, scaling_factor, pathcache, statusbar, session)


<<<<<<< HEAD
def set_slider_rounding(value, var, d_type, round_to, min_max):
    """ Set the underlying variable to correct number based on slider rounding """
    if d_type == float:
        var.set(round(float(value), round_to))
    else:
        steps = range(min_max[0], min_max[1] + round_to, round_to)
        value = min(steps, key=lambda x: abs(x - int(float(value))))
        var.set(value)


class Singleton(type):
    """ Instigate a singleton.
    From: https://stackoverflow.com/questions/6760685
=======
def get_config():
    """ return the _CONFIG constant """
    return _CONFIG
>>>>>>> 60e0099c


def initialize_images():
    """ Initialize the config and add to global constant """
    global _IMAGES  # pylint: disable=global-statement
    if _IMAGES is not None:
        return
    logger.debug("Initializing images")
    _IMAGES = Images()


def get_images():
    """ return the _CONFIG constant """
    return _IMAGES


def set_slider_rounding(value, var, d_type, round_to, min_max):
    """ Set the underlying variable to correct number based on slider rounding """
    if d_type == float:
        var.set(round(float(value), round_to))
    else:
        steps = range(min_max[0], min_max[1] + round_to, round_to)
        value = min(steps, key=lambda x: abs(x - int(float(value))))
        var.set(value)


class FileHandler():
    """ Raise a filedialog box and capture input """

    def __init__(self, handletype, filetype, command=None, action=None,
                 variable=None):
        logger.debug("Initializing %s: (Handletype: '%s', filetype: '%s', command: '%s', action: "
                     "'%s', variable: %s)", self.__class__.__name__, handletype, filetype, command,
                     action, variable)
        self.handletype = handletype
        all_files = ("All files", "*.*")
        self.filetypes = {"default": (all_files,),
                          "alignments": (("JSON", "*.json"),
                                         ("Pickle", "*.p"),
                                         ("YAML", "*.yaml"),
                                         all_files),
                          "config": (("Faceswap config files", "*.fsw"), all_files),
                          "csv": (("Comma separated values", "*.csv"), all_files),
                          "image": (("Bitmap", "*.bmp"),
                                    ("JPG", "*.jpeg", "*.jpg"),
                                    ("PNG", "*.png"),
                                    ("TIFF", "*.tif", "*.tiff"),
                                    all_files),
                          "state": (("State files", "*.json"), all_files),
                          "log": (("Log files", "*.log"), all_files),
                          "video": (("Audio Video Interleave", "*.avi"),
                                    ("Flash Video", "*.flv"),
                                    ("Matroska", "*.mkv"),
                                    ("MOV", "*.mov"),
                                    ("MP4", "*.mp4"),
                                    ("MPEG", "*.mpeg"),
                                    ("WebM", "*.webm"),
                                    all_files)}
        self.contexts = {
            "effmpeg": {
                "input": {"extract": "filename",
                          "gen-vid": "dir",
                          "get-fps": "filename",
                          "get-info": "filename",
                          "mux-audio": "filename",
                          "rescale": "filename",
                          "rotate": "filename",
                          "slice": "filename"},
                "output": {"extract": "dir",
                           "gen-vid": "savefilename",
                           "get-fps": "nothing",
                           "get-info": "nothing",
                           "mux-audio": "savefilename",
                           "rescale": "savefilename",
                           "rotate": "savefilename",
                           "slice": "savefilename"}
            }
        }
        self.defaults = self.set_defaults()
        self.kwargs = self.set_kwargs(filetype, command, action, variable)
        self.retfile = getattr(self, self.handletype.lower())()
        logger.debug("Initialized %s", self.__class__.__name__)

    def set_defaults(self):
        """ Set the default filetype to be first in list of filetypes,
            or set a custom filetype if the first is not correct """
        defaults = {key: val[0][1].replace("*", "")
                    for key, val in self.filetypes.items()}
        defaults["default"] = None
        defaults["video"] = ".mp4"
        defaults["image"] = ".png"
        logger.debug(defaults)
        return defaults

    def set_kwargs(self, filetype, command, action, variable=None):
        """ Generate the required kwargs for the requested browser """
        logger.debug("Setting Kwargs: (filetype: '%s', command: '%s': action: '%s', "
                     "variable: '%s')", filetype, command, action, variable)
        kwargs = dict()
        if self.handletype.lower() == "context":
            self.set_context_handletype(command, action, variable)

        if self.handletype.lower() in (
                "open", "save", "filename", "savefilename"):
            kwargs["filetypes"] = self.filetypes[filetype]
            if self.defaults.get(filetype, None):
                kwargs['defaultextension'] = self.defaults[filetype]
        if self.handletype.lower() == "save":
            kwargs["mode"] = "w"
        if self.handletype.lower() == "open":
            kwargs["mode"] = "r"
        logger.debug("Set Kwargs: %s", kwargs)
        return kwargs

    def set_context_handletype(self, command, action, variable):
        """ Choose the correct file browser action based on context """
        if self.contexts[command].get(variable, None) is not None:
            handletype = self.contexts[command][variable][action]
        else:
            handletype = self.contexts[command][action]
        logger.debug(handletype)
        self.handletype = handletype

    def open(self):
        """ Open a file """
        logger.debug("Popping Open browser")
        return filedialog.askopenfile(**self.kwargs)

    def save(self):
        """ Save a file """
        logger.debug("Popping Save browser")
        return filedialog.asksaveasfile(**self.kwargs)

    def dir(self):
        """ Get a directory location """
        logger.debug("Popping Dir browser")
        return filedialog.askdirectory(**self.kwargs)

    def savedir(self):
        """ Get a save dir location """
        logger.debug("Popping SaveDir browser")
        return filedialog.askdirectory(**self.kwargs)

    def filename(self):
        """ Get an existing file location """
        logger.debug("Popping Filename browser")
        return filedialog.askopenfilename(**self.kwargs)

    def savefilename(self):
        """ Get a save file location """
        logger.debug("Popping SaveFilename browser")
        return filedialog.asksaveasfilename(**self.kwargs)

    @staticmethod
    def nothing():  # pylint: disable=useless-return
        """ Method that does nothing, used for disabling open/save pop up  """
        logger.debug("Popping Nothing browser")
        return


class Images():
    """ Holds locations of images and actual images

        Don't call directly. Call get_images()
    """

    def __init__(self):
        logger.debug("Initializing %s", self.__class__.__name__)
        pathcache = get_config().pathcache
        self.pathicons = os.path.join(pathcache, "icons")
        self.pathpreview = os.path.join(pathcache, "preview")
        self.pathoutput = None
        self.previewoutput = None
        self.previewtrain = dict()
        self.errcount = 0
        self.icons = dict()
        self.icons["folder"] = ImageTk.PhotoImage(file=os.path.join(
            self.pathicons, "open_folder.png"))
        self.icons["load"] = ImageTk.PhotoImage(file=os.path.join(
            self.pathicons, "open_file.png"))
        self.icons["context"] = ImageTk.PhotoImage(file=os.path.join(
            self.pathicons, "open_file.png"))
        self.icons["save"] = ImageTk.PhotoImage(file=os.path.join(self.pathicons, "save.png"))
        self.icons["reset"] = ImageTk.PhotoImage(file=os.path.join(self.pathicons, "reset.png"))
        self.icons["clear"] = ImageTk.PhotoImage(file=os.path.join(self.pathicons, "clear.png"))
        self.icons["graph"] = ImageTk.PhotoImage(file=os.path.join(self.pathicons, "graph.png"))
        self.icons["zoom"] = ImageTk.PhotoImage(file=os.path.join(self.pathicons, "zoom.png"))
        self.icons["move"] = ImageTk.PhotoImage(file=os.path.join(self.pathicons, "move.png"))
        self.icons["favicon"] = ImageTk.PhotoImage(file=os.path.join(self.pathicons, "logo.png"))
        logger.debug("Initialized %s: (icons: %s)", self.__class__.__name__, self.icons)

    def delete_preview(self):
        """ Delete the preview files """
        logger.debug("Deleting previews")
        for item in os.listdir(self.pathpreview):
            if item.startswith(".gui_training_preview") and item.endswith(".jpg"):
                fullitem = os.path.join(self.pathpreview, item)
                logger.debug("Deleting: '%s'", fullitem)
                os.remove(fullitem)
        self.clear_image_cache()

    def clear_image_cache(self):
        """ Clear all cached images """
        logger.debug("Clearing image cache")
        self.pathoutput = None
        self.previewoutput = None
        self.previewtrain = dict()

    @staticmethod
    def get_images(imgpath):
        """ Get the images stored within the given directory """
        logger.trace("Getting images: '%s'", imgpath)
        if not os.path.isdir(imgpath):
            logger.debug("Folder does not exist")
            return None
        files = [os.path.join(imgpath, f)
                 for f in os.listdir(imgpath) if f.endswith((".png", ".jpg"))]
        logger.trace("Image files: %s", files)
        return files

    def load_latest_preview(self):
        """ Load the latest preview image for extract and convert """
        logger.trace("Loading preview image")
        imagefiles = self.get_images(self.pathoutput)
        if not imagefiles or len(imagefiles) == 1:
            logger.debug("No preview to display")
            self.previewoutput = None
            return
        # Get penultimate file so we don't accidentally
        # load a file that is being saved
        show_file = sorted(imagefiles, key=os.path.getctime)[-2]
        img = Image.open(show_file)
        img.thumbnail((768, 432))
        logger.trace("Displaying preview: '%s'", show_file)
        self.previewoutput = (img, ImageTk.PhotoImage(img))

    def load_training_preview(self):
        """ Load the training preview images """
        logger.trace("Loading Training preview images")
        imagefiles = self.get_images(self.pathpreview)
        modified = None
        if not imagefiles:
            logger.debug("No preview to display")
            self.previewtrain = dict()
            return
        for img in imagefiles:
            modified = os.path.getmtime(img) if modified is None else modified
            name = os.path.basename(img)
            name = os.path.splitext(name)[0]
            name = name[name.rfind("_") + 1:].title()
            try:
                logger.trace("Displaying preview: '%s'", img)
                size = self.get_current_size(name)
                self.previewtrain[name] = [Image.open(img), None, modified]
                self.resize_image(name, size)
                self.errcount = 0
            except ValueError:
                # This is probably an error reading the file whilst it's
                # being saved  so ignore it for now and only pick up if
                # there have been multiple consecutive fails
                logger.warning("Unable to display preview: (image: '%s', attempt: %s)",
                               img, self.errcount)
                if self.errcount < 10:
                    self.errcount += 1
                else:
                    logger.error("Error reading the preview file for '%s'", img)
                    print("Error reading the preview file for {}".format(name))
                    self.previewtrain[name] = None

    def get_current_size(self, name):
        """ Return the size of the currently displayed image """
        logger.trace("Getting size: '%s'", name)
        if not self.previewtrain.get(name, None):
            return None
        img = self.previewtrain[name][1]
        if not img:
            return None
        logger.trace("Got size: (name: '%s', width: '%s', height: '%s')",
                     name, img.width(), img.height())
        return img.width(), img.height()

    def resize_image(self, name, framesize):
        """ Resize the training preview image
            based on the passed in frame size """
        logger.trace("Resizing image: (name: '%s', framesize: %s", name, framesize)
        displayimg = self.previewtrain[name][0]
        if framesize:
            frameratio = float(framesize[0]) / float(framesize[1])
            imgratio = float(displayimg.size[0]) / float(displayimg.size[1])

            if frameratio <= imgratio:
                scale = framesize[0] / float(displayimg.size[0])
                size = (framesize[0], int(displayimg.size[1] * scale))
            else:
                scale = framesize[1] / float(displayimg.size[1])
                size = (int(displayimg.size[0] * scale), framesize[1])
            logger.trace("Scaling: (scale: %s, size: %s", scale, size)

            # Hacky fix to force a reload if it happens to find corrupted
            # data, probably due to reading the image whilst it is partially
            # saved. If it continues to fail, then eventually raise.
            for i in range(0, 1000):
                try:
                    displayimg = displayimg.resize(size, Image.ANTIALIAS)
                except OSError:
                    if i == 999:
                        raise
                    else:
                        continue
                break

        self.previewtrain[name][1] = ImageTk.PhotoImage(displayimg)


class ContextMenu(tk.Menu):  # pylint: disable=too-many-ancestors
    """ Pop up menu """
    def __init__(self, widget):
        logger.debug("Initializing %s: (widget_class: '%s')",
                     self.__class__.__name__, widget.winfo_class())
        super().__init__(tearoff=0)
        self.widget = widget
        self.standard_actions()
        logger.debug("Initialized %s", self.__class__.__name__)

    def standard_actions(self):
        """ Standard menu actions """
        self.add_command(label="Cut", command=lambda: self.widget.event_generate("<<Cut>>"))
        self.add_command(label="Copy", command=lambda: self.widget.event_generate("<<Copy>>"))
        self.add_command(label="Paste", command=lambda: self.widget.event_generate("<<Paste>>"))
        self.add_separator()
        self.add_command(label="Select all", command=self.select_all)

    def cm_bind(self):
        """ Bind the menu to the widget's Right Click event """
        button = "<Button-2>" if platform.system() == "Darwin" else "<Button-3>"
        logger.debug("Binding '%s' to '%s'", button, self.widget.winfo_class())
        x_offset = int(34 * get_config().scaling_factor)
        self.widget.bind(button,
                         lambda event: self.tk_popup(event.x_root + x_offset, event.y_root, 0))

    def select_all(self):
        """ Select all for Text or Entry widgets """
        logger.debug("Selecting all for '%s'", self.widget.winfo_class())
        if self.widget.winfo_class() == "Text":
            self.widget.focus_force()
            self.widget.tag_add("sel", "1.0", "end")
        else:
            self.widget.focus_force()
            self.widget.select_range(0, tk.END)


class ConsoleOut(ttk.Frame):  # pylint: disable=too-many-ancestors
    """ The Console out section of the GUI """

    def __init__(self, parent, debug):
        logger.debug("Initializing %s: (parent: %s, debug: %s)",
                     self.__class__.__name__, parent, debug)
        ttk.Frame.__init__(self, parent)
        self.pack(side=tk.TOP, anchor=tk.W, padx=10, pady=(2, 0),
                  fill=tk.BOTH, expand=True)
        self.console = tk.Text(self)
        rc_menu = ContextMenu(self.console)
        rc_menu.cm_bind()
        self.console_clear = get_config().tk_vars['consoleclear']
        self.set_console_clear_var_trace()
        self.debug = debug
        self.build_console()
        logger.debug("Initialized %s", self.__class__.__name__)

    def set_console_clear_var_trace(self):
        """ Set the trigger actions for the clear console var
            when it has been triggered from elsewhere """
        logger.debug("Set clear trace")
        self.console_clear.trace("w", self.clear)

    def build_console(self):
        """ Build and place the console """
        logger.debug("Build console")
        self.console.config(width=100, height=6, bg="gray90", fg="black")
        self.console.pack(side=tk.LEFT, anchor=tk.N, fill=tk.BOTH, expand=True)

        scrollbar = ttk.Scrollbar(self, command=self.console.yview)
        scrollbar.pack(side=tk.LEFT, fill="y")
        self.console.configure(yscrollcommand=scrollbar.set)

        self.redirect_console()
        logger.debug("Built console")

    def redirect_console(self):
        """ Redirect stdout/stderr to console frame """
        logger.debug("Redirect console")
        if self.debug:
            logger.info("Console debug activated. Outputting to main terminal")
        else:
            sys.stdout = SysOutRouter(console=self.console, out_type="stdout")
            sys.stderr = SysOutRouter(console=self.console, out_type="stderr")
        logger.debug("Redirected console")

    def clear(self, *args):  # pylint: disable=unused-argument
        """ Clear the console output screen """
        logger.debug("Clear console")
        if not self.console_clear.get():
            logger.debug("Console not set for clearing. Skipping")
            return
        self.console.delete(1.0, tk.END)
        self.console_clear.set(False)
        logger.debug("Cleared console")


class SysOutRouter():
    """ Route stdout/stderr to the console window """

    def __init__(self, console=None, out_type=None):
        logger.debug("Initializing %s: (console: %s, out_type: '%s')",
                     self.__class__.__name__, console, out_type)
        self.console = console
        self.out_type = out_type
        self.color = ("black" if out_type == "stdout" else "red")
        logger.debug("Initialized %s", self.__class__.__name__)

    def write(self, string):
        """ Capture stdout/stderr """
        self.console.insert(tk.END, string, self.out_type)
        self.console.tag_config(self.out_type, foreground=self.color)
        self.console.see(tk.END)

    @staticmethod
    def flush():
        """ If flush is forced, send it to normal terminal """
        sys.__stdout__.flush()


class Config():
    """ Global configuration settings

        Don't call directly. Call get_config()
    """

    def __init__(self, cli_opts, scaling_factor, pathcache, statusbar, session):
        logger.debug("Initializing %s: (cli_opts: %s, scaling_factor: %s, pathcache: %s, "
                     "statusbar: %s, session: %s)", self.__class__.__name__, cli_opts,
                     scaling_factor, pathcache, statusbar, session)
        self.cli_opts = cli_opts
        self.scaling_factor = scaling_factor
        self.pathcache = pathcache
        self.statusbar = statusbar
        self.serializer = JSONSerializer
        self.tk_vars = self.set_tk_vars()
        self.command_notebook = None  # set in command.py
        self.session = session
        logger.debug("Initialized %s", self.__class__.__name__)

    @property
    def command_tabs(self):
        """ Return dict of command tab titles with their IDs """
        return {self.command_notebook.tab(tab_id, "text").lower(): tab_id
                for tab_id in range(0, self.command_notebook.index("end"))}

    @staticmethod
    def set_tk_vars():
        """ TK Variables to be triggered by to indicate
            what state various parts of the GUI should be in """
        display = tk.StringVar()
        display.set(None)

        runningtask = tk.BooleanVar()
        runningtask.set(False)

        actioncommand = tk.StringVar()
        actioncommand.set(None)

        generatecommand = tk.StringVar()
        generatecommand.set(None)

        consoleclear = tk.BooleanVar()
        consoleclear.set(False)

        refreshgraph = tk.BooleanVar()
        refreshgraph.set(False)

        updatepreview = tk.BooleanVar()
        updatepreview.set(False)

        tk_vars = {"display": display,
                   "runningtask": runningtask,
                   "action": actioncommand,
                   "generate": generatecommand,
                   "consoleclear": consoleclear,
                   "refreshgraph": refreshgraph,
                   "updatepreview": updatepreview}
        logger.debug(tk_vars)
        return tk_vars

    def load(self, command=None, filename=None):
        """ Pop up load dialog for a saved config file """
        logger.debug("Loading config: (command: '%s')", command)
        if filename:
            with open(filename, "r") as cfgfile:
                cfg = self.serializer.unmarshal(cfgfile.read())
        else:
            cfgfile = FileHandler("open", "config").retfile
            if not cfgfile:
                return
            cfg = self.serializer.unmarshal(cfgfile.read())

        if not command and len(cfg.keys()) == 1:
            command = list(cfg.keys())[0]

        opts = self.get_command_options(cfg, command) if command else cfg
        if not opts:
            return

        for cmd, opts in opts.items():
            self.set_command_args(cmd, opts)

        if command:
            self.command_notebook.select(self.command_tabs[command])

        self.add_to_recent(cfgfile.name, command)
        logger.debug("Loaded config: (command: '%s', cfgfile: '%s')", command, cfgfile)

    def get_command_options(self, cfg, command):
        """ return the saved options for the requested
            command, if not loading global options """
        opts = cfg.get(command, None)
        retval = {command: opts}
        if not opts:
            self.tk_vars["consoleclear"].set(True)
            print("No {} section found in file".format(command))
            logger.info("No  %s section found in file", command)
            retval = None
        logger.debug(retval)
        return retval

    def set_command_args(self, command, options):
        """ Pass the saved config items back to the CliOptions """
        if not options:
            return
        for srcopt, srcval in options.items():
            optvar = self.cli_opts.get_one_option_variable(command, srcopt)
            if not optvar:
                continue
            optvar.set(srcval)

    def save(self, command=None):
        """ Save the current GUI state to a config file in json format """
        logger.debug("Saving config: (command: '%s')", command)
        cfgfile = FileHandler("save", "config").retfile
        if not cfgfile:
            return
        cfg = self.cli_opts.get_option_values(command)
        cfgfile.write(self.serializer.marshal(cfg))
        cfgfile.close()
        self.add_to_recent(cfgfile.name, command)
        logger.debug("Saved config: (command: '%s', cfgfile: '%s')", command, cfgfile)

    def add_to_recent(self, filename, command):
        """ Add to recent files """
        recent_filename = os.path.join(self.pathcache, ".recent.json")
        logger.debug("Adding to recent files '%s': (%s, %s)", recent_filename, filename, command)
        with open(recent_filename, "rb") as inp:
            recent_files = self.serializer.unmarshal(inp.read().decode("utf-8"))
        logger.debug("Initial recent files: %s", recent_files)
        filenames = [recent[0] for recent in recent_files]
        if filename in filenames:
            idx = filenames.index(filename)
            del recent_files[idx]
        recent_files.insert(0, (filename, command))
        recent_files = recent_files[:20]
        logger.debug("Final recent files: %s", recent_files)
        recent_json = self.serializer.marshal(recent_files)
        with open(recent_filename, "wb") as out:
            out.write(recent_json.encode("utf-8"))<|MERGE_RESOLUTION|>--- conflicted
+++ resolved
@@ -26,25 +26,9 @@
     _CONFIG = Config(cli_opts, scaling_factor, pathcache, statusbar, session)
 
 
-<<<<<<< HEAD
-def set_slider_rounding(value, var, d_type, round_to, min_max):
-    """ Set the underlying variable to correct number based on slider rounding """
-    if d_type == float:
-        var.set(round(float(value), round_to))
-    else:
-        steps = range(min_max[0], min_max[1] + round_to, round_to)
-        value = min(steps, key=lambda x: abs(x - int(float(value))))
-        var.set(value)
-
-
-class Singleton(type):
-    """ Instigate a singleton.
-    From: https://stackoverflow.com/questions/6760685
-=======
 def get_config():
     """ return the _CONFIG constant """
     return _CONFIG
->>>>>>> 60e0099c
 
 
 def initialize_images():
