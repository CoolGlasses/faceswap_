--- conflicted
+++ resolved
@@ -1,17 +1,14 @@
 #!/usr/bin python3
 """ Configure Plugins popup of the Faceswap GUI """
 
+from configparser import ConfigParser
 import logging
 import tkinter as tk
 
 from tkinter import ttk
 
 from .tooltip import Tooltip
-<<<<<<< HEAD
-from .utils import ContextMenu, set_slider_rounding
-=======
 from .utils import adjust_wraplength, get_config, get_images, ContextMenu, set_slider_rounding
->>>>>>> 47b43191
 
 logger = logging.getLogger(__name__)  # pylint: disable=invalid-name
 POPUP = dict()
@@ -35,11 +32,14 @@
         super().__init__()
         name, self.config = config
         self.title("{} Plugins".format(name.title()))
+        self.tk.call('wm', 'iconphoto', self._w, get_images().icons["favicon"])
+
         self.set_geometry(root)
 
         self.page_frame = ttk.Frame(self)
         self.page_frame.pack(fill=tk.BOTH, expand=True)
 
+        self.plugin_info = dict()
         self.config_dict_gui = self.get_config()
         self.build()
         self.update()
@@ -47,10 +47,11 @@
 
     def set_geometry(self, root):
         """ Set pop-up geometry """
+        scaling_factor = get_config().scaling_factor
         pos_x = root.winfo_x() + 80
         pos_y = root.winfo_y() + 80
-        width = int(720 * root.scaling_factor)
-        height = int(400 * root.scaling_factor)
+        width = int(720 * scaling_factor)
+        height = int(400 * scaling_factor)
         logger.debug("Pop up Geometry: %sx%s, %s+%s", width, height, pos_x, pos_y)
         self.geometry("{}x{}+{}+{}".format(width, height, pos_x, pos_y))
 
@@ -60,11 +61,13 @@
         logger.debug("Formatting Config for GUI")
         conf = dict()
         for section in self.config.config.sections():
+            self.config.section = section
             category = section.split(".")[0]
             options = self.config.defaults[section]
             conf.setdefault(category, dict())[section] = options
             for key in options.keys():
                 if key == "helptext":
+                    self.plugin_info[section] = options[key]
                     continue
                 options[key]["value"] = self.config.config_dict.get(key, options[key]["default"])
         logger.debug("Formatted Config for GUI: %s", conf)
@@ -94,12 +97,16 @@
             page = ttk.Notebook(container)
             page.pack(side=tk.TOP, fill=tk.BOTH, expand=True)
             for plugin in plugins:
-                frame = ConfigFrame(page, self.config_dict_gui[category][plugin])
+                frame = ConfigFrame(page,
+                                    self.config_dict_gui[category][plugin],
+                                    self.plugin_info[plugin])
                 title = plugin[plugin.rfind(".") + 1:]
                 title = title.replace("_", " ").title()
                 page.add(frame, text=title)
         else:
-            page = ConfigFrame(container, self.config_dict_gui[category][plugins[0]])
+            page = ConfigFrame(container,
+                               self.config_dict_gui[category][plugins[0]],
+                               self.plugin_info[plugins[0]])
 
         logger.debug("Built plugin config page: '%s'", category)
 
@@ -149,14 +156,13 @@
                    for value in self.config_dict_gui.values()
                    for sect, opts in value.items()}
 
-        for section, opts in options.items():
-            for item, opt in opts.items():
+        new_config = ConfigParser(allow_no_value=True)
+        for section, items in self.config.defaults.items():
+            logger.debug("Adding section: '%s')", section)
+            self.config.insert_config_section(section, items["helptext"], config=new_config)
+            for item, def_opt in items.items():
                 if item == "helptext":
                     continue
-<<<<<<< HEAD
-                val = str(opt["selected"].get())
-                self.config.config.set(section, item, val)
-=======
                 new_opt = options[section][item]
                 logger.debug("Adding option: (item: '%s', default: '%s' new: '%s'",
                              item, def_opt, new_opt)
@@ -165,22 +171,22 @@
                 new_config.set(section, helptext)
                 new_config.set(section, item, str(new_opt["selected"].get()))
         self.config.config = new_config
->>>>>>> 47b43191
         self.config.save_config()
         print("Saved config: '{}'".format(self.config.configfile))
         self.destroy()
         logger.debug("Saved config")
 
 
-class ConfigFrame(ttk.Frame):
+class ConfigFrame(ttk.Frame):  # pylint: disable=too-many-ancestors
     """ Config Frame - Holds the Options for config """
 
-    def __init__(self, parent, options):
+    def __init__(self, parent, options, plugin_info):
         logger.debug("Initializing %s", self.__class__.__name__)
         ttk.Frame.__init__(self, parent)
         self.pack(side=tk.TOP, fill=tk.BOTH, expand=True)
 
         self.options = options
+        self.plugin_info = plugin_info
 
         self.canvas = tk.Canvas(self, bd=0, highlightthickness=0)
         self.canvas.pack(side=tk.LEFT, fill=tk.BOTH, expand=True)
@@ -197,6 +203,7 @@
         self.add_scrollbar()
         self.canvas.bind("<Configure>", self.resize_frame)
 
+        self.add_info()
         for key, val in self.options.items():
             if key == "helptext":
                 continue
@@ -212,7 +219,7 @@
         self.optsframe.bind("<Configure>", self.update_scrollbar)
         logger.debug("Added Config Scrollbar")
 
-    def update_scrollbar(self, event):
+    def update_scrollbar(self, event):  # pylint: disable=unused-argument
         """ Update the options frame scrollbar """
         self.canvas.configure(scrollregion=self.canvas.bbox("all"))
 
@@ -223,8 +230,6 @@
         self.canvas.itemconfig(self.optscanvas, width=canvas_width)
         logger.debug("Resized Config Frame")
 
-<<<<<<< HEAD
-=======
     def add_info(self):
         """ Plugin information """
         info_frame = ttk.Frame(self.optsframe)
@@ -235,7 +240,6 @@
         info.pack(padx=5, pady=5, fill=tk.X, expand=True)
         info.bind("<Configure>", adjust_wraplength)
 
->>>>>>> 47b43191
 
 class OptionControl():
     """ Build the correct control for the option parsed and place it on the
@@ -259,7 +263,7 @@
         """ Format the help text for tooltips """
         logger.debug("Format control help: '%s'", self.title)
         helptext = self.values.get("helptext", "")
-        helptext = helptext.replace("\n", " ")
+        helptext = helptext.replace("\n\t", "\n  - ").replace("%%", "%")
         helptext = self.title + " - " + helptext
         logger.debug("Formatted control help: (title: '%s', help: '%s'", self.title, helptext)
         return helptext
