#!/usr/bin/env python3
""" Custom Loss Functions for faceswap.py
    Losses from:
        keras.contrib
        dfaker: https://github.com/dfaker/df
        shoanlu GAN: https://github.com/shaoanlu/faceswap-GAN"""

from __future__ import absolute_import


import keras.backend as K
from keras.layers import Lambda, concatenate
import tensorflow as tf
from tensorflow.contrib.distributions import Beta

from .normalization import InstanceNormalization
if K.backend() == "plaidml.keras.backend":
    from lib.plaidml_utils import extract_image_patches
else:
    from tensorflow import extract_image_patches  # pylint: disable=ungrouped-imports


class DSSIMObjective():
    """ DSSIM Loss Function

    Code copy and pasted, with minor ammendments from:
    https://github.com/keras-team/keras-contrib/blob/master/keras_contrib/losses/dssim.py

    MIT License

    Copyright (c) 2017 Fariz Rahman

    Permission is hereby granted, free of charge, to any person obtaining a copy
    of this software and associated documentation files (the "Software"), to deal
    in the Software without restriction, including without limitation the rights
    to use, copy, modify, merge, publish, distribute, sublicense, and/or sell
    copies of the Software, and to permit persons to whom the Software is
    furnished to do so, subject to the following conditions:

    The above copyright notice and this permission notice shall be included in all
    copies or substantial portions of the Software.

    THE SOFTWARE IS PROVIDED "AS IS", WITHOUT WARRANTY OF ANY KIND, EXPRESS OR
    IMPLIED, INCLUDING BUT NOT LIMITED TO THE WARRANTIES OF MERCHANTABILITY,
    FITNESS FOR A PARTICULAR PURPOSE AND NONINFRINGEMENT. IN NO EVENT SHALL THE
    AUTHORS OR COPYRIGHT HOLDERS BE LIABLE FOR ANY CLAIM, DAMAGES OR OTHER
    LIABILITY, WHETHER IN AN ACTION OF CONTRACT, TORT OR OTHERWISE, ARISING FROM,
    OUT OF OR IN CONNECTION WITH THE SOFTWARE OR THE USE OR OTHER DEALINGS IN THE
    SOFTWARE. """
    # pylint: disable=C0103
    def __init__(self, k1=0.01, k2=0.03, kernel_size=3, max_value=1.0):
        """
        Difference of Structural Similarity (DSSIM loss function). Clipped
        between 0 and 0.5
        Note : You should add a regularization term like a l2 loss in
               addition to this one.
        Note : In theano, the `kernel_size` must be a factor of the output
               size. So 3 could not be the `kernel_size` for an output of 32.
        # Arguments
            k1: Parameter of the SSIM (default 0.01)
            k2: Parameter of the SSIM (default 0.03)
            kernel_size: Size of the sliding window (default 3)
            max_value: Max value of the output (default 1.0)
        """
        self.__name__ = 'DSSIMObjective'
        self.kernel_size = kernel_size
        self.k1 = k1
        self.k2 = k2
        self.max_value = max_value
        self.c_1 = (self.k1 * self.max_value) ** 2
        self.c_2 = (self.k2 * self.max_value) ** 2
        self.dim_ordering = K.image_data_format()
        self.backend = K.backend()

    @staticmethod
    def __int_shape(x):
        return K.int_shape(x)

    def __call__(self, y_true, y_pred):
        # There are additional parameters for this function
        # Note: some of the 'modes' for edge behavior do not yet have a
        # gradient definition in the Theano tree and cannot be used for
        # learning

        kernel = [self.kernel_size, self.kernel_size]
        y_true = K.reshape(y_true, [-1] + list(self.__int_shape(y_pred)[1:]))
        y_pred = K.reshape(y_pred, [-1] + list(self.__int_shape(y_pred)[1:]))

        patches_pred = self.extract_image_patches(y_pred,
                                                  kernel,
                                                  kernel,
                                                  'valid',
                                                  self.dim_ordering)
        patches_true = self.extract_image_patches(y_true,
                                                  kernel,
                                                  kernel,
                                                  'valid',
                                                  self.dim_ordering)

        # Get mean
        u_true = K.mean(patches_true, axis=-1)
        u_pred = K.mean(patches_pred, axis=-1)
        # Get variance
        var_true = K.var(patches_true, axis=-1)
        var_pred = K.var(patches_pred, axis=-1)
        # Get std dev
        covar_true_pred = K.mean(
            patches_true * patches_pred, axis=-1) - u_true * u_pred

        ssim = (2 * u_true * u_pred + self.c_1) * (
            2 * covar_true_pred + self.c_2)
        denom = (K.square(u_true) + K.square(u_pred) + self.c_1) * (
            var_pred + var_true + self.c_2)
        ssim /= denom  # no need for clipping, c_1 + c_2 make the denom non-zero
        return K.mean((1.0 - ssim) / 2.0)

    @staticmethod
    def _preprocess_padding(padding):
        """Convert keras' padding to tensorflow's padding.
        # Arguments
            padding: string, `"same"` or `"valid"`.
        # Returns
            a string, `"SAME"` or `"VALID"`.
        # Raises
            ValueError: if `padding` is invalid.
        """
        if padding == 'same':
            padding = 'SAME'
        elif padding == 'valid':
            padding = 'VALID'
        else:
            raise ValueError('Invalid padding:', padding)
        return padding

    def extract_image_patches(self, x, ksizes, ssizes, padding='same',
                              data_format='channels_last'):
        """
        Extract the patches from an image
        # Parameters
            x : The input image
            ksizes : 2-d tuple with the kernel size
            ssizes : 2-d tuple with the strides size
            padding : 'same' or 'valid'
            data_format : 'channels_last' or 'channels_first'
        # Returns
            The (k_w, k_h) patches extracted
            TF ==> (batch_size, w, h, k_w, k_h, c)
            TH ==> (batch_size, w, h, c, k_w, k_h)
        """
        kernel = [1, ksizes[0], ksizes[1], 1]
        strides = [1, ssizes[0], ssizes[1], 1]
        padding = self._preprocess_padding(padding)
        if data_format == 'channels_first':
            x = K.permute_dimensions(x, (0, 2, 3, 1))
        patches = extract_image_patches(x, kernel, strides, [1, 1, 1, 1], padding)
        return patches


# <<< START: from Dfaker >>> #
def PenalizedLoss(mask, loss_func, mask_prop=1.0):  # pylint: disable=invalid-name
    """ Plaidml + tf Penalized loss function """
    mask_as_k_inv_prop = 1 - mask_prop
    mask = (mask * mask_prop) + mask_as_k_inv_prop

    def inner_loss(y_true, y_pred):
        # Workaround until https://github.com/plaidml/plaidml/pull/284 is accepted
        if K.backend() == "plaidml.keras.backend":
            y_true = K.reshape(y_true, y_pred.shape.dims)
        n_true = K.concatenate([y_true[:, :, :, i:i+1] * mask for i in range(3)], axis=-1)
        n_pred = K.concatenate([y_pred[:, :, :, i:i+1] * mask for i in range(3)], axis=-1)
        return loss_func(n_true, n_pred)
    return inner_loss
# <<< END: from Dfaker >>> #


# <<< START: from Shoanlu GAN >>> #
def first_order(var_x, axis=1):
    """ First Order Function from Shoanlu GAN """
    img_nrows = var_x.shape[1]
    img_ncols = var_x.shape[2]
    if axis == 1:
        return K.abs(var_x[:, :img_nrows - 1, :img_ncols - 1, :] - var_x[:, 1:, :img_ncols - 1, :])
    if axis == 2:
        return K.abs(var_x[:, :img_nrows - 1, :img_ncols - 1, :] - var_x[:, :img_nrows - 1, 1:, :])
    return None


def calc_loss(pred, target, loss='l2'):
    """ Calculate Loss from Shoanlu GAN """
    if loss.lower() == "l2":
        return K.mean(K.square(pred - target))
    if loss.lower() == "l1":
        return K.mean(K.abs(pred - target))
    if loss.lower() == "cross_entropy":
        return -K.mean(K.log(pred + K.epsilon()) * target +
                       K.log(1 - pred + K.epsilon()) * (1 - target))
    raise ValueError('Recieve an unknown loss type: {}.'.format(loss))


def cyclic_loss(net_g1, net_g2, real1):
    """ Cyclic Loss Function from Shoanlu GAN """
    fake2 = net_g2(real1)[-1]  # fake2 ABGR
    fake2 = Lambda(lambda x: x[:, :, :, 1:])(fake2)  # fake2 BGR
    cyclic1 = net_g1(fake2)[-1]  # cyclic1 ABGR
    cyclic1 = Lambda(lambda x: x[:, :, :, 1:])(cyclic1)  # cyclic1 BGR
    loss = calc_loss(cyclic1, real1, loss='l1')
    return loss


def adversarial_loss(net_d, real, fake_abgr, distorted, gan_training="mixup_LSGAN", **weights):
    """ Adversarial Loss Function from Shoanlu GAN """
    alpha = Lambda(lambda x: x[:, :, :, :1])(fake_abgr)
    fake_bgr = Lambda(lambda x: x[:, :, :, 1:])(fake_abgr)
    fake = alpha * fake_bgr + (1-alpha) * distorted

    if gan_training == "mixup_LSGAN":
        dist = Beta(0.2, 0.2)
        lam = dist.sample()
        mixup = lam * concatenate([real, distorted]) + (1 - lam) * concatenate([fake, distorted])
        pred_fake = net_d(concatenate([fake, distorted]))
        pred_mixup = net_d(mixup)
        loss_d = calc_loss(pred_mixup, lam * K.ones_like(pred_mixup), "l2")
        loss_g = weights['w_D'] * calc_loss(pred_fake, K.ones_like(pred_fake), "l2")
        mixup2 = lam * concatenate([real,
                                    distorted]) + (1 - lam) * concatenate([fake_bgr,
                                                                           distorted])
        pred_fake_bgr = net_d(concatenate([fake_bgr, distorted]))
        pred_mixup2 = net_d(mixup2)
        loss_d += calc_loss(pred_mixup2, lam * K.ones_like(pred_mixup2), "l2")
        loss_g += weights['w_D'] * calc_loss(pred_fake_bgr, K.ones_like(pred_fake_bgr), "l2")
    elif gan_training == "relativistic_avg_LSGAN":
        real_pred = net_d(concatenate([real, distorted]))
        fake_pred = net_d(concatenate([fake, distorted]))
        loss_d = K.mean(K.square(real_pred - K.ones_like(fake_pred)))/2
        loss_d += K.mean(K.square(fake_pred - K.zeros_like(fake_pred)))/2
        loss_g = weights['w_D'] * K.mean(K.square(fake_pred - K.ones_like(fake_pred)))

        fake_pred2 = net_d(concatenate([fake_bgr, distorted]))
        loss_d += K.mean(K.square(real_pred - K.mean(fake_pred2, axis=0) -
                                  K.ones_like(fake_pred2)))/2
        loss_d += K.mean(K.square(fake_pred2 - K.mean(real_pred, axis=0) -
                                  K.zeros_like(fake_pred2)))/2
        loss_g += weights['w_D'] * K.mean(K.square(real_pred - K.mean(fake_pred2, axis=0) -
                                                   K.zeros_like(fake_pred2)))/2
        loss_g += weights['w_D'] * K.mean(K.square(fake_pred2 - K.mean(real_pred, axis=0) -
                                                   K.ones_like(fake_pred2)))/2
    else:
        raise ValueError("Receive an unknown GAN training method: {gan_training}")
    return loss_d, loss_g


def reconstruction_loss(real, fake_abgr, mask_eyes, model_outputs, **weights):
    """ Reconstruction Loss Function from Shoanlu GAN """
    alpha = Lambda(lambda x: x[:, :, :, :1])(fake_abgr)
    fake_bgr = Lambda(lambda x: x[:, :, :, 1:])(fake_abgr)

    loss_g = 0
    loss_g += weights['w_recon'] * calc_loss(fake_bgr, real, "l1")
    loss_g += weights['w_eyes'] * K.mean(K.abs(mask_eyes*(fake_bgr - real)))

    for out in model_outputs[:-1]:
        out_size = out.get_shape().as_list()
        resized_real = tf.image.resize_images(real, out_size[1:3])
        loss_g += weights['w_recon'] * calc_loss(out, resized_real, "l1")
    return loss_g


def edge_loss(real, fake_abgr, mask_eyes, **weights):
    """ Edge Loss Function from Shoanlu GAN """
    alpha = Lambda(lambda x: x[:, :, :, :1])(fake_abgr)
    fake_bgr = Lambda(lambda x: x[:, :, :, 1:])(fake_abgr)

    loss_g = 0
    loss_g += weights['w_edge'] * calc_loss(first_order(fake_bgr, axis=1),
                                            first_order(real, axis=1), "l1")
    loss_g += weights['w_edge'] * calc_loss(first_order(fake_bgr, axis=2),
                                            first_order(real, axis=2), "l1")
    shape_mask_eyes = mask_eyes.get_shape().as_list()
    resized_mask_eyes = tf.image.resize_images(mask_eyes,
                                               [shape_mask_eyes[1]-1, shape_mask_eyes[2]-1])
    loss_g += weights['w_eyes'] * K.mean(K.abs(resized_mask_eyes *
                                               (first_order(fake_bgr, axis=1) -
                                                first_order(real, axis=1))))
    loss_g += weights['w_eyes'] * K.mean(K.abs(resized_mask_eyes *
                                               (first_order(fake_bgr, axis=2) -
                                                first_order(real, axis=2))))
    return loss_g


def perceptual_loss(real, fake_abgr, distorted, mask_eyes, vggface_feats, **weights):
    """ Perceptual Loss Function from Shoanlu GAN """
    alpha = Lambda(lambda x: x[:, :, :, :1])(fake_abgr)
    fake_bgr = Lambda(lambda x: x[:, :, :, 1:])(fake_abgr)
    fake = alpha * fake_bgr + (1-alpha) * distorted

    def preprocess_vggface(var_x):
        var_x = (var_x + 1) / 2 * 255  # channel order: BGR
        var_x -= [91.4953, 103.8827, 131.0912]
        return var_x

    real_sz224 = tf.image.resize_images(real, [224, 224])
    real_sz224 = Lambda(preprocess_vggface)(real_sz224)
    dist = Beta(0.2, 0.2)
    lam = dist.sample()  # use mixup trick here to reduce foward pass from 2 times to 1.
    mixup = lam*fake_bgr + (1-lam)*fake
    fake_sz224 = tf.image.resize_images(mixup, [224, 224])
    fake_sz224 = Lambda(preprocess_vggface)(fake_sz224)
    real_feat112, real_feat55, real_feat28, real_feat7 = vggface_feats(real_sz224)
    fake_feat112, fake_feat55, fake_feat28, fake_feat7 = vggface_feats(fake_sz224)

    # Apply instance norm on VGG(ResNet) features
    # From MUNIT https://github.com/NVlabs/MUNIT
    loss_g = 0

    def instnorm():
        return InstanceNormalization()

    loss_g += weights['w_pl'][0] * calc_loss(instnorm()(fake_feat7),
                                             instnorm()(real_feat7), "l2")
    loss_g += weights['w_pl'][1] * calc_loss(instnorm()(fake_feat28),
                                             instnorm()(real_feat28), "l2")
    loss_g += weights['w_pl'][2] * calc_loss(instnorm()(fake_feat55),
                                             instnorm()(real_feat55), "l2")
    loss_g += weights['w_pl'][3] * calc_loss(instnorm()(fake_feat112),
                                             instnorm()(real_feat112), "l2")
    return loss_g

<<<<<<< HEAD
# <<< END: from Shoanlu GAN >>> #
=======
# <<< END: from Shoanlu GAN >>> #


def generalized_loss_function(y_true, y_pred, var_a=1.0, cnst=1.0/255.0):
    """
    generalized function used to return a large variety of mathematical loss functions
    primary benefit is smooth, differentiable version of L1 loss

    Barron, J. A More General Robust Loss Function
    https://arxiv.org/pdf/1701.03077.pdf

    Parameters:
        a: penalty factor. larger number give larger weight to large deviations
        c: scale factor used to adjust to the input scale (i.e. inputs of mean 1e-4 or 256)

    Return:
        a loss value from the results of function(y_pred - y_true)

    Example:
        a=1.0, x>>c , c=1.0/255.0 will give a smoothly differentiable version of L1 / MAE loss
        a=1.999999 (lim as a->2), c=1.0/255.0 will give L2 / RMSE loss
    """
    var_x = y_pred - y_true
    loss = (K.abs(2.0-var_a)/var_a) * (K.pow(K.pow(var_x/cnst, 2.0)/K.abs(2.0-var_a) + 1.0,
                                             (var_a/2.0)) - 1.0)
    return K.mean(loss, axis=-1) * cnst


def staircase_loss(y_true, y_pred, var_a=16.0, cnst=1.0/255.0):
    """ Keras Staircase Loss """
    height = cnst
    width = cnst
    var_x = K.clip(K.abs(y_true - y_pred) - 0.5 * cnst, 0.0, 1.0)
    loss = height*(K.tanh(var_a*((var_x/width)-tf.floor(var_x/width)-0.5)) /
                   (2.0*K.tanh(var_a/2.0)) + 0.5 + tf.floor(var_x/width))
    loss += 1e-10
    return K.mean(loss, axis=-1)


def gradient_loss(y_true, y_pred):
    """
    Calculates the first and second order gradient difference between pixels of an image in the
    x and y dimensions. These gradients are then compared between the ground truth and the
    predicted image and the difference is taken. The difference used is a smooth L1 norm
    (approximate to MAE but differable at zero) When used as a loss, its minimization will result
    in predicted images approaching the samelevel of sharpness / blurriness as the ground truth.

    TV+TV2 Regularization with Nonconvex Sparseness-Inducing Penalty for Image Restoration,
    Chengwu Lu & Hua Huang, 2014 (http://downloads.hindawi.com/journals/mpe/2014/790547.pdf)

    Parameters:
        y_true: The predicted frames at each scale.
        y_true: The ground truth frames at each scale

    Return:
        The GD loss.
    """

    assert K.ndim(y_true) == 4
    y_true.set_shape([None, 80, 80, 3])
    y_pred.set_shape([None, 80, 80, 3])
    tv_weight = 1.0
    tv2_weight = 1.0
    loss = 0.0

    def diff_x(var_x):
        xleft = var_x[:, :, 1, :] - var_x[:, :, 0, :]
        xinner = tf.unstack(var_x[:, :, 2:, :] - var_x[:, :, :-2, :], axis=2)
        xright = var_x[:, :, -1, :] - var_x[:, :, -2, :]
        xout = [xleft] + xinner + [xright]
        xout = tf.stack(xout, axis=2)
        return xout * 0.5

    def diff_y(var_x):
        xtop = var_x[:, 1, :, :] - var_x[:, 0, :, :]
        xinner = tf.unstack(var_x[:, 2:, :, :] - var_x[:, :-2, :, :], axis=1)
        xbot = var_x[:, -1, :, :] - var_x[:, -2, :, :]
        xout = [xtop] + xinner + [xbot]
        xout = tf.stack(xout, axis=1)
        return xout * 0.5

    def diff_xx(var_x):
        xleft = var_x[:, :, 1, :] + var_x[:, :, 0, :]
        xinner = tf.unstack(var_x[:, :, 2:, :] + var_x[:, :, :-2, :], axis=2)
        xright = var_x[:, :, -1, :] + var_x[:, :, -2, :]
        xout = [xleft] + xinner + [xright]
        xout = tf.stack(xout, axis=2)
        return xout - 2.0 * var_x

    def diff_yy(var_x):
        xtop = var_x[:, 1, :, :] + var_x[:, 0, :, :]
        xinner = tf.unstack(var_x[:, 2:, :, :] + var_x[:, :-2, :, :], axis=1)
        xbot = var_x[:, -1, :, :] + var_x[:, -2, :, :]
        xout = [xtop] + xinner + [xbot]
        xout = tf.stack(xout, axis=1)
        return xout - 2.0 * var_x

    def diff_xy(var_x):
        # xout1
        top_left = var_x[:, 1, 1, :]+var_x[:, 0, 0, :]
        inner_left = tf.unstack(var_x[:, 2:, 1, :]+var_x[:, :-2, 0, :], axis=1)
        bot_left = var_x[:, -1, 1, :]+var_x[:, -2, 0, :]
        x_left = [top_left] + inner_left + [bot_left]
        x_left = tf.stack(x_left, axis=1)

        top_mid = var_x[:, 1, 2:, :]+var_x[:, 0, :-2, :]
        mid_mid = tf.unstack(var_x[:, 2:, 2:, :]+var_x[:, :-2, :-2, :], axis=1)
        bot_mid = var_x[:, -1, 2:, :]+var_x[:, -2, :-2, :]
        x_mid = [top_mid] + mid_mid + [bot_mid]
        x_mid = tf.stack(x_mid, axis=1)

        top_right = var_x[:, 1, -1, :]+var_x[:, 0, -2, :]
        inner_right = tf.unstack(var_x[:, 2:, -1, :]+var_x[:, :-2, -2, :], axis=1)
        bot_right = var_x[:, -1, -1, :]+var_x[:, -2, -2, :]
        x_right = [top_right] + inner_right + [bot_right]
        x_right = tf.stack(x_right, axis=1)

        x_mid = tf.unstack(x_mid, axis=2)
        xout1 = [x_left] + x_mid + [x_right]
        xout1 = tf.stack(xout1, axis=2)

        # xout2
        top_left = var_x[:, 0, 1, :]+var_x[:, 1, 0, :]
        inner_left = tf.unstack(var_x[:, :-2, 1, :]+var_x[:, 2:, 0, :], axis=1)
        bot_left = var_x[:, -2, 1, :]+var_x[:, -1, 0, :]
        x_left = [top_left] + inner_left + [bot_left]
        x_left = tf.stack(x_left, axis=1)

        top_mid = var_x[:, 0, 2:, :]+var_x[:, 1, :-2, :]
        mid_mid = tf.unstack(var_x[:, :-2, 2:, :]+var_x[:, 2:, :-2, :], axis=1)
        bot_mid = var_x[:, -2, 2:, :]+var_x[:, -1, :-2, :]
        x_mid = [top_mid] + mid_mid + [bot_mid]
        x_mid = tf.stack(x_mid, axis=1)

        top_right = var_x[:, 0, -1, :]+var_x[:, 1, -2, :]
        inner_right = tf.unstack(var_x[:, :-2, -1, :]+var_x[:, 2:, -2, :], axis=1)
        bot_right = var_x[:, -2, -1, :]+var_x[:, -1, -2, :]
        x_right = [top_right] + inner_right + [bot_right]
        x_right = tf.stack(x_right, axis=1)

        x_mid = tf.unstack(x_mid, axis=2)
        xout2 = [x_left] + x_mid + [x_right]
        xout2 = tf.stack(xout2, axis=2)

        return (xout1 - xout2) * 0.25

    loss += tv_weight * (generalized_loss_function(diff_x(y_true),
                                                   diff_x(y_pred),
                                                   var_a=1.999999) +
                         generalized_loss_function(diff_y(y_true),
                                                   diff_y(y_pred),
                                                   var_a=1.999999))

    loss += tv2_weight * (generalized_loss_function(diff_xx(y_true),
                                                    diff_xx(y_pred),
                                                    var_a=1.999999) +
                          generalized_loss_function(diff_yy(y_true),
                                                    diff_yy(y_pred),
                                                    var_a=1.999999) +
                          2.0 * generalized_loss_function(diff_xy(y_true),
                                                          diff_xy(y_pred),
                                                          var_a=1.999999))

    return loss / (tv_weight + tv2_weight)


def scharr_edges(image, magnitude):
    """
    Returns a tensor holding modified Scharr edge maps.
    Arguments:
    image: Image tensor with shape [batch_size, h, w, d] and type float32.
    The image(s) must be 2x2 or larger.
    magnitude: Boolean to determine if the edge magnitude or edge direction is returned
    Returns:
    Tensor holding edge maps for each channel. Returns a tensor with shape
    [batch_size, h, w, d, 2] where the last two dimensions hold [[dy[0], dx[0]],
    [dy[1], dx[1]], ..., [dy[d-1], dx[d-1]]] calculated using the Scharr filter.
    """

    # Define vertical and horizontal Scharr filters.
    static_image_shape = image.get_shape()
    image_shape = tf.shape(image)

    # modified 3x3 Scharr
    # kernels = [[[-17.0, -61.0, -17.0], [0.0, 0.0, 0.0], [17.0, 61.0, 17.0]],
    #         [[-17.0, 0.0, 17.0], [-61.0, 0.0, 61.0], [-17.0, 0.0, 17.0]]]

    # 5x5 Scharr
    kernels = [[[-1.0, -2.0, -3.0, -2.0, -1.0],
                [-1.0, -2.0, -6.0, -2.0, -1.0],
                [0.0, 0.0, 0.0, 0.0, 0.0],
                [1.0, 2.0, 6.0, 2.0, 1.0],
                [1.0, 2.0, 3.0, 2.0, 1.0]],
               [[-1.0, -1.0, 0.0, 1.0, 1.0],
                [-2.0, -2.0, 0.0, 2.0, 2.0],
                [-3.0, -6.0, 0.0, 6.0, 3.0],
                [-2.0, -2.0, 0.0, 2.0, 2.0],
                [-1.0, -1.0, 0.0, 1.0, 1.0]]]
    num_kernels = len(kernels)
    kernels = np.transpose(np.asarray(kernels), (1, 2, 0))
    kernels = np.expand_dims(kernels, -2) / np.sum(np.abs(kernels))
    kernels_tf = tf.constant(kernels, dtype=image.dtype)
    kernels_tf = tf.tile(kernels_tf, [1, 1, image_shape[-1], 1], name='scharr_filters')

    # Use depth-wise convolution to calculate edge maps per channel.
    pad_sizes = [[0, 0], [2, 2], [2, 2], [0, 0]]
    padded = tf.pad(image, pad_sizes, mode='REFLECT')

    # Output tensor has shape [batch_size, h, w, d * num_kernels].
    strides = [1, 1, 1, 1]
    output = tf.nn.depthwise_conv2d(padded, kernels_tf, strides, 'VALID')

    # Reshape to [batch_size, h, w, d, num_kernels].
    shape = tf.concat([image_shape, [num_kernels]], 0)
    output = tf.reshape(output, shape=shape)
    output.set_shape(static_image_shape.concatenate([num_kernels]))

    if magnitude:  # magnitude of edges
        output = tf.sqrt(tf.reduce_sum(tf.square(output), axis=-1))
    else:  # direction of edges
        output = tf.atan(tf.squeeze(tf.div(output[:, :, :, :, 0]/output[:, :, :, :, 1])))

    return output


def gmsd_loss(y_true, y_pred):
    """
    Improved image quality metric over MS-SSIM with easier calc
    http://www4.comp.polyu.edu.hk/~cslzhang/IQA/GMSD/GMSD.htm
    https://arxiv.org/ftp/arxiv/papers/1308/1308.3052.pdf
    """
    true_edge_mag = scharr_edges(y_true, True)
    pred_edge_mag = scharr_edges(y_pred, True)
    cnst = 0.002
    upper = 2.0 * tf.multiply(true_edge_mag, pred_edge_mag) + cnst
    lower = tf.square(true_edge_mag) + tf.square(pred_edge_mag) + cnst
    gms = tf.div(upper, lower)
    _mean, _var = tf.nn.moments(gms, axes=[1, 2], keep_dims=True)
    # single metric value per image in tensor [?, 1, 1]
    gmsd = tf.reduce_mean(tf.sqrt(_var), axis=-1)
    # need to expand to [?, height, width] dimensions for Keras ... modify to not be hard-coded
    return K.tile(gmsd, [1, 64, 64])


def ms_ssim(img1, img2, max_val=1.0, power_factors=(0.0517, 0.3295, 0.3462, 0.2726)):
    """
    Computes the MS-SSIM between img1 and img2.
    This function assumes that `img1` and `img2` are image batches, i.e. the last
    three dimensions are [height, width, channels].
    Note: The true SSIM is only defined on grayscale.  This function does not
    perform any colorspace transform.  (If input is already YUV, then it will
    compute YUV SSIM average.)
    Original paper: Wang, Zhou, Eero P. Simoncelli, and Alan C. Bovik. "Multiscale
    structural similarity for image quality assessment." Signals, Systems and
    Computers, 2004.
    Arguments:
    img1: First image batch.
    img2: Second image batch. Must have the same rank as img1.
    max_val: The dynamic range of the images (i.e., the difference between the
      maximum the and minimum allowed values).
    power_factors: Iterable of weights for each of the scales. The number of
      scales used is the length of the list. Index 0 is the unscaled
      resolution's weight and each increasing scale corresponds to the image
      being downsampled by 2.  Defaults to (0.0448, 0.2856, 0.3001, 0.2363,
      0.1333), which are the values obtained in the original paper.
    Returns:
    A tensor containing an MS-SSIM value for each image in batch.  The values
    are in range [0, 1].  Returns a tensor with shape:
    broadcast(img1.shape[:-3], img2.shape[:-3]).
    """

    def _verify_compatible_image_shapes(img1, img2):
        """
        Checks if two image tensors are compatible for applying SSIM or PSNR.
        This function checks if two sets of images have ranks at least 3, and if the
        last three dimensions match.
        Args:
        img1: Tensor containing the first image batch.
        img2: Tensor containing the second image batch.
        Returns:
        A tuple containing: the first tensor shape, the second tensor shape, and a
        list of control_flow_ops.Assert() ops implementing the checks.
        Raises:
        ValueError: When static shape check fails.
        """
        shape1 = img1.get_shape().with_rank_at_least(3)
        shape2 = img2.get_shape().with_rank_at_least(3)
        shape1[-3:].assert_is_compatible_with(shape2[-3:])

        if shape1.ndims is not None and shape2.ndims is not None:
            for dim1, dim2 in zip(reversed(shape1[:-3]), reversed(shape2[:-3])):
                if not (dim1 == 1 or dim2 == 1 or dim1.is_compatible_with(dim2)):
                    raise ValueError('Two images are not compatible: %s and %s' % (shape1, shape2))

        # Now assign shape tensors.
        shape1, shape2 = tf.shape_n([img1, img2])

        # TODO(sjhwang): Check if shape1[:-3] and shape2[:-3] are broadcastable.
        checks = []
        checks.append(tf.Assert(tf.greater_equal(tf.size(shape1), 3),
                                [shape1, shape2], summarize=10))
        checks.append(tf.Assert(tf.reduce_all(tf.equal(shape1[-3:], shape2[-3:])),
                                [shape1, shape2], summarize=10))

        return shape1, shape2, checks

    def _ssim_per_channel(img1, img2, max_val=1.0):
        """
        Computes SSIM index between img1 and img2 per color channel.
        This function matches the standard SSIM implementation from:
        Wang, Z., Bovik, A. C., Sheikh, H. R., & Simoncelli, E. P. (2004). Image
        quality assessment: from error visibility to structural similarity. IEEE
        transactions on image processing.
        Details:
        - 11x11 Gaussian filter of width 1.5 is used.
        - k1 = 0.01, k2 = 0.03 as in the original paper.
        Args:
        img1: First image batch.
        img2: Second image batch.
        max_val: The dynamic range of the images (i.e., the difference between the
          maximum the and minimum allowed values).
        Returns:
        A pair of tensors containing and channel-wise SSIM and contrast-structure
        values. The shape is [..., channels].
        """

        def _fspecial_gauss(size, sigma):
            """
            Function to mimic the 'fspecial' gaussian MATLAB function.
            """
            size = tf.convert_to_tensor(size, 'int32')
            sigma = tf.convert_to_tensor(sigma)

            coords = tf.cast(tf.range(size), sigma.dtype)
            coords -= tf.cast(size - 1, sigma.dtype) / 2.0

            var_g = tf.square(coords)
            var_g *= -0.5 / tf.square(sigma)

            var_g = tf.reshape(var_g, shape=[1, -1]) + tf.reshape(var_g, shape=[-1, 1])
            var_g = tf.reshape(var_g, shape=[1, -1])  # For tf.nn.softmax().
            var_g = tf.nn.softmax(var_g)
            return tf.reshape(var_g, shape=[size, size, 1, 1])

        def _ssim_helper(var_x, var_y, max_val, kernel, compensation=1.0):
            """
            Helper function for computing SSIM.
            SSIM estimates covariances with weighted sums.  The default parameters
            use a biased estimate of the covariance:
            Suppose `reducer` is a weighted sum, then the mean estimators are
            mu_x = sum_i w_i x_i,
            mu_y = sum_i w_i y_i,
            where w_i's are the weighted-sum weights, and covariance estimator is
            cov_{xy} = sum_i w_i (x_i - mu_x) (y_i - mu_y)
            with assumption sum_i w_i = 1. This covariance estimator is biased, since
            E[cov_{xy}] = (1 - sum_i w_i ^ 2) Cov(X, Y).
            For SSIM measure with unbiased covariance estimators, pass as `compensation`
            argument (1 - sum_i w_i ^ 2).
            Arguments:
            x: First set of images.
            y: Second set of images.
            reducer: Function that computes 'local' averages from set of images.
              For non-covolutional version, this is usually tf.reduce_mean(x, [1, 2]),
              and for convolutional version, this is usually tf.nn.avg_pool or
              tf.nn.conv2d with weighted-sum kernel.
            max_val: The dynamic range (i.e., the difference between the maximum
              possible allowed value and the minimum allowed value).
            compensation: Compensation factor. See above.
            Returns:
            A pair containing the luminance measure, and the contrast-structure measure.
            """

            def reducer(var_x, kernel):
                shape = tf.shape(var_x)
                var_x = tf.reshape(var_x, shape=tf.concat([[-1], shape[-3:]], 0))
                var_y = tf.nn.depthwise_conv2d(var_x, kernel, strides=[1, 1, 1, 1], padding='VALID')
                return tf.reshape(var_y, tf.concat([shape[:-3], tf.shape(var_y)[1:]], 0))

            _ssim_k1 = 0.01
            _ssim_k2 = 0.03

            c_1 = (_ssim_k1 * max_val) ** 2
            c_2 = (_ssim_k2 * max_val) ** 2

            # SSIM luminance measure is
            # (2 * mu_x * mu_y + c_1) / (mu_x ** 2 + mu_y ** 2 + c_1).
            mean0 = reducer(var_x, kernel)
            mean1 = reducer(var_y, kernel)
            num0 = mean0 * mean1 * 2.0
            den0 = tf.square(mean0) + tf.square(mean1)
            luminance = (num0 + c_1) / (den0 + c_1)

            # SSIM contrast-structure measure is
            #   (2 * cov_{xy} + c_2) / (cov_{xx} + cov_{yy} + c_2).
            # Note that `reducer` is a weighted sum with weight w_k, \sum_i w_i = 1, then
            #   cov_{xy} = \sum_i w_i (x_i - \mu_x) (y_i - \mu_y)
            #          = \sum_i w_i x_i y_i - (\sum_i w_i x_i) (\sum_j w_j y_j).
            num1 = reducer(var_x * var_y, kernel) * 2.0
            den1 = reducer(tf.square(var_x) + tf.square(var_y), kernel)
            c_2 *= compensation
            c_s = (num1 - num0 + c_2) / (den1 - den0 + c_2)

            # SSIM score is the product of the luminance and contrast-structure measures.
            return luminance, c_s

        filter_size = tf.constant(9, dtype='int32')  # changed from 11 to 9 due
        filter_sigma = tf.constant(1.5, dtype=img1.dtype)

        shape1, shape2 = tf.shape_n([img1, img2])
        checks = [tf.Assert(tf.reduce_all(tf.greater_equal(shape1[-3:-1], filter_size)),
                            [shape1, filter_size], summarize=8),
                  tf.Assert(tf.reduce_all(tf.greater_equal(shape2[-3:-1], filter_size)),
                            [shape2, filter_size], summarize=8)]

        # Enforce the check to run before computation.
        with tf.control_dependencies(checks):
            img1 = tf.identity(img1)

        # TODO(sjhwang): Try to cache kernels and compensation factor.
        kernel = _fspecial_gauss(filter_size, filter_sigma)
        kernel = tf.tile(kernel, multiples=[1, 1, shape1[-1], 1])

        # The correct compensation factor is `1.0 - tf.reduce_sum(tf.square(kernel))`,
        # but to match MATLAB implementation of MS-SSIM, we use 1.0 instead.
        compensation = 1.0

        # TODO(sjhwang): Try FFT.
        # TODO(sjhwang): Gaussian kernel is separable in space. Consider applying
        #   1-by-n and n-by-1 Gaussain filters instead of an n-by-n filter.

        luminance, c_s = _ssim_helper(img1, img2, max_val, kernel, compensation)

        # Average over the second and the third from the last: height, width.
        axes = tf.constant([-3, -2], dtype='int32')
        ssim_val = tf.reduce_mean(luminance * c_s, axes)
        c_s = tf.reduce_mean(c_s, axes)
        return ssim_val, c_s

    def do_pad(images, remainder):
        padding = tf.expand_dims(remainder, -1)
        padding = tf.pad(padding, [[1, 0], [1, 0]])
        return [tf.pad(x, padding, mode='SYMMETRIC') for x in images]

    # Shape checking.
    shape1 = img1.get_shape().with_rank_at_least(3)
    shape2 = img2.get_shape().with_rank_at_least(3)
    shape1[-3:].merge_with(shape2[-3:])

    with tf.name_scope(None, 'MS-SSIM', [img1, img2]):
        shape1, shape2, checks = _verify_compatible_image_shapes(img1, img2)
    with tf.control_dependencies(checks):
        img1 = tf.identity(img1)

    # Need to convert the images to float32.  Scale max_val accordingly so that
    # SSIM is computed correctly.
    max_val = tf.cast(max_val, img1.dtype)
    max_val = tf.image.convert_image_dtype(max_val, 'float32')
    img1 = tf.image.convert_image_dtype(img1, 'float32')
    img2 = tf.image.convert_image_dtype(img2, 'float32')

    imgs = [img1, img2]
    shapes = [shape1, shape2]

    # img1 and img2 are assumed to be a (multi-dimensional) batch of
    # 3-dimensional images (height, width, channels). `heads` contain the batch
    # dimensions, and `tails` contain the image dimensions.
    heads = [s[:-3] for s in shapes]
    tails = [s[-3:] for s in shapes]

    divisor = [1, 2, 2, 1]
    divisor_tensor = tf.constant(divisor[1:], dtype='int32')

    mc_s = []
    for k in range(len(power_factors)):
        with tf.name_scope(None, 'Scale%d' % k, imgs):
            if k > 0:
                # Avg pool takes rank 4 tensors. Flatten leading dimensions.
                flat_imgs = [tf.reshape(x, tf.concat([[-1], t], 0))
                             for x, t in zip(imgs, tails)]

                remainder = tails[0] % divisor_tensor
                need_padding = tf.reduce_any(tf.not_equal(remainder, 0))
                padded = tf.cond(need_padding,
                                 lambda: do_pad(flat_imgs, remainder),
                                 lambda: flat_imgs)

                downscaled = [tf.nn.avg_pool(x, ksize=divisor, strides=divisor, padding='VALID')
                              for x in padded]
                tails = [x[1:] for x in tf.shape_n(downscaled)]
                imgs = [tf.reshape(x, tf.concat([h, t], 0))
                        for x, h, t in zip(downscaled, heads, tails)]

                # Overwrite previous ssim value since we only need the last one.
                ssim_per_channel, c_s = _ssim_per_channel(*imgs, max_val=max_val)
                mc_s.append(tf.nn.relu(c_s))

    # Remove the c_s score for the last scale. In the MS-SSIM calculation,
    # we use the l(p) at the highest scale. l(p) * c_s(p) is ssim(p).
    mc_s.pop()  # Remove the c_s score for the last scale.
    mc_s_and_ssim = tf.stack(mc_s + [tf.nn.relu(ssim_per_channel)], axis=-1)
    # Take weighted geometric mean across the scale axis.
    ms_ssim = tf.reduce_prod(tf.pow(mc_s_and_ssim, power_factors), [-1])

    return tf.reduce_mean(ms_ssim, [-1])  # Avg over color channels.


def ms_ssim_loss(y_true, y_pred):
    """ Keras ms_ssim loss """
    msssim = K.expand_dims(K.expand_dims(1.0 - ms_ssim(y_true, y_pred), axis=-1), axis=-1)
    # need to expand to [1, height, width] dimensions for Keras ... modify to not be hard-coded
    return K.tile(msssim, [1, 64, 64])
>>>>>>> 47b43191
<|MERGE_RESOLUTION|>--- conflicted
+++ resolved
@@ -7,9 +7,9 @@
 
 from __future__ import absolute_import
 
-
 import keras.backend as K
 from keras.layers import Lambda, concatenate
+import numpy as np
 import tensorflow as tf
 from tensorflow.contrib.distributions import Beta
 
@@ -325,9 +325,6 @@
                                              instnorm()(real_feat112), "l2")
     return loss_g
 
-<<<<<<< HEAD
-# <<< END: from Shoanlu GAN >>> #
-=======
 # <<< END: from Shoanlu GAN >>> #
 
 
@@ -838,5 +835,4 @@
     """ Keras ms_ssim loss """
     msssim = K.expand_dims(K.expand_dims(1.0 - ms_ssim(y_true, y_pred), axis=-1), axis=-1)
     # need to expand to [1, height, width] dimensions for Keras ... modify to not be hard-coded
-    return K.tile(msssim, [1, 64, 64])
->>>>>>> 47b43191
+    return K.tile(msssim, [1, 64, 64])