#!/usr/bin/env python3
""" Custom Loss Functions for faceswap.py
    Losses from:
        keras.contrib
        dfaker: https://github.com/dfaker/df
        shoanlu GAN: https://github.com/shaoanlu/faceswap-GAN"""

from __future__ import absolute_import

import logging

import keras.backend as K
from keras.layers import Lambda, concatenate
import numpy as np
import tensorflow as tf
from tensorflow.distributions import Beta

from .normalization import InstanceNormalization
if K.backend() == "plaidml.keras.backend":
    from plaidml.op import extract_image_patches
else:
    from tensorflow import extract_image_patches  # pylint: disable=ungrouped-imports


logger = logging.getLogger(__name__)  # pylint: disable=invalid-name


class DSSIMObjective():
    """ DSSIM Loss Function

    Code copy and pasted, with minor ammendments from:
    https://github.com/keras-team/keras-contrib/blob/master/keras_contrib/losses/dssim.py

    MIT License

    Copyright (c) 2017 Fariz Rahman

    Permission is hereby granted, free of charge, to any person obtaining a copy
    of this software and associated documentation files (the "Software"), to deal
    in the Software without restriction, including without limitation the rights
    to use, copy, modify, merge, publish, distribute, sublicense, and/or sell
    copies of the Software, and to permit persons to whom the Software is
    furnished to do so, subject to the following conditions:

    The above copyright notice and this permission notice shall be included in all
    copies or substantial portions of the Software.

    THE SOFTWARE IS PROVIDED "AS IS", WITHOUT WARRANTY OF ANY KIND, EXPRESS OR
    IMPLIED, INCLUDING BUT NOT LIMITED TO THE WARRANTIES OF MERCHANTABILITY,
    FITNESS FOR A PARTICULAR PURPOSE AND NONINFRINGEMENT. IN NO EVENT SHALL THE
    AUTHORS OR COPYRIGHT HOLDERS BE LIABLE FOR ANY CLAIM, DAMAGES OR OTHER
    LIABILITY, WHETHER IN AN ACTION OF CONTRACT, TORT OR OTHERWISE, ARISING FROM,
    OUT OF OR IN CONNECTION WITH THE SOFTWARE OR THE USE OR OTHER DEALINGS IN THE
    SOFTWARE. """
    # pylint: disable=C0103
    def __init__(self, k1=0.01, k2=0.03, kernel_size=3, max_value=1.0):
        """
        Difference of Structural Similarity (DSSIM loss function). Clipped
        between 0 and 0.5
        Note : You should add a regularization term like a l2 loss in
               addition to this one.
        Note : In theano, the `kernel_size` must be a factor of the output
               size. So 3 could not be the `kernel_size` for an output of 32.
        # Arguments
            k1: Parameter of the SSIM (default 0.01)
            k2: Parameter of the SSIM (default 0.03)
            kernel_size: Size of the sliding window (default 3)
            max_value: Max value of the output (default 1.0)
        """
        self.__name__ = 'DSSIMObjective'
        self.kernel_size = kernel_size
        self.k1 = k1
        self.k2 = k2
        self.max_value = max_value
        self.c_1 = (self.k1 * self.max_value) ** 2
        self.c_2 = (self.k2 * self.max_value) ** 2
        self.dim_ordering = K.image_data_format()
        self.backend = K.backend()

    @staticmethod
    def __int_shape(x):
        return K.int_shape(x)

    def __call__(self, y_true, y_pred):
        # There are additional parameters for this function
        # Note: some of the 'modes' for edge behavior do not yet have a
        # gradient definition in the Theano tree and cannot be used for
        # learning

        kernel = [self.kernel_size, self.kernel_size]
        y_true = K.reshape(y_true, [-1] + list(self.__int_shape(y_pred)[1:]))
        y_pred = K.reshape(y_pred, [-1] + list(self.__int_shape(y_pred)[1:]))

        patches_pred = self.extract_image_patches(y_pred,
                                                  kernel,
                                                  kernel,
                                                  'valid',
                                                  self.dim_ordering)
        patches_true = self.extract_image_patches(y_true,
                                                  kernel,
                                                  kernel,
                                                  'valid',
                                                  self.dim_ordering)

        # Get mean
        u_true = K.mean(patches_true, axis=-1)
        u_pred = K.mean(patches_pred, axis=-1)
        # Get variance
        var_true = K.var(patches_true, axis=-1)
        var_pred = K.var(patches_pred, axis=-1)
        # Get std dev
        covar_true_pred = K.mean(
            patches_true * patches_pred, axis=-1) - u_true * u_pred

        ssim = (2 * u_true * u_pred + self.c_1) * (
            2 * covar_true_pred + self.c_2)
        denom = (K.square(u_true) + K.square(u_pred) + self.c_1) * (
            var_pred + var_true + self.c_2)
        ssim /= denom  # no need for clipping, c_1 + c_2 make the denom non-zero
        return K.mean((1.0 - ssim) / 2.0)

    @staticmethod
    def _preprocess_padding(padding):
        """Convert keras' padding to tensorflow's padding.
        # Arguments
            padding: string, `"same"` or `"valid"`.
        # Returns
            a string, `"SAME"` or `"VALID"`.
        # Raises
            ValueError: if `padding` is invalid.
        """
        if padding == 'same':
            padding = 'SAME'
        elif padding == 'valid':
            padding = 'VALID'
        else:
            raise ValueError('Invalid padding:', padding)
        return padding

    def extract_image_patches(self, x, ksizes, ssizes, padding='same',
                              data_format='channels_last'):
        """
        Extract the patches from an image
        # Parameters
            x : The input image
            ksizes : 2-d tuple with the kernel size
            ssizes : 2-d tuple with the strides size
            padding : 'same' or 'valid'
            data_format : 'channels_last' or 'channels_first'
        # Returns
            The (k_w, k_h) patches extracted
            TF ==> (batch_size, w, h, k_w, k_h, c)
            TH ==> (batch_size, w, h, c, k_w, k_h)
        """
        kernel = [1, ksizes[0], ksizes[1], 1]
        strides = [1, ssizes[0], ssizes[1], 1]
        padding = self._preprocess_padding(padding)
        if data_format == 'channels_first':
            x = K.permute_dimensions(x, (0, 2, 3, 1))
        patches = extract_image_patches(x, kernel, strides, [1, 1, 1, 1], padding)
        return patches


# <<< START: from Dfaker >>> #
def PenalizedLoss(mask, loss_func, mask_prop=1.0):  # pylint: disable=invalid-name
    """ Plaidml + tf Penalized loss function """
    mask_as_k_inv_prop = 1 - mask_prop
    mask = (mask * mask_prop) + mask_as_k_inv_prop

    def inner_loss(y_true, y_pred):
        # Branching because tensorflows broadcasting is wonky and
        # plaidmls concatenate is implemented ineficient.
        if K.backend() == "plaidml.keras.backend":
            n_true = y_true * mask
            n_pred = y_pred * mask
        else:
            n_true = K.concatenate([y_true[:, :, :, i:i+1] * mask for i in range(3)], axis=-1)
            n_pred = K.concatenate([y_pred[:, :, :, i:i+1] * mask for i in range(3)], axis=-1)
        return loss_func(n_true, n_pred)
    return inner_loss
# <<< END: from Dfaker >>> #


# <<< START: from DFL >>> #
def style_loss(gaussian_blur_radius=0.0, loss_weight=1.0, wnd_size=0, step_size=1):
    """ Style Loss from DeepFaceLab
        https://github.com/iperov/DeepFaceLab """
    def gaussian_blur(radius=2.0):
        def gaussian(var_x, radius, sigma):
            return np.exp(-(float(var_x) - float(radius)) ** 2 / (2 * sigma ** 2))

        def make_kernel(sigma):
            kernel_size = max(3, int(2 * 2 * sigma + 1))
            mean = np.floor(0.5 * kernel_size)
            kernel_1d = np.array([gaussian(x, mean, sigma) for x in range(kernel_size)])
            np_kernel = np.outer(kernel_1d, kernel_1d).astype(dtype=K.floatx())
            kernel = np_kernel / np.sum(np_kernel)
            return kernel

        gauss_kernel = make_kernel(radius)
        gauss_kernel = gauss_kernel[:, :, np.newaxis, np.newaxis]

        def func(input_):
            inputs = [input_[:, :, :, i:i + 1] for i in range(K.int_shape(input_)[-1])]
            outputs = [K.conv2d(inp, K.constant(gauss_kernel), strides=(1, 1), padding="same")
                       for inp in inputs]
            return K.concatenate(outputs, axis=-1)
        return func

    if gaussian_blur_radius > 0.0:
        gblur = gaussian_blur(gaussian_blur_radius)

    def std(content, style, loss_weight):
        content_nc = K.int_shape(content)[-1]
        style_nc = K.int_shape(style)[-1]
        if content_nc != style_nc:
            raise Exception("style_loss() content_nc != style_nc")

        axes = [1, 2]
        c_mean, c_var = K.mean(content, axis=axes, keepdims=True), K.var(content,
                                                                         axis=axes,
                                                                         keepdims=True)
        s_mean, s_var = K.mean(style, axis=axes, keepdims=True), K.var(style,
                                                                       axis=axes,
                                                                       keepdims=True)
        c_std, s_std = K.sqrt(c_var + 1e-5), K.sqrt(s_var + 1e-5)

        mean_loss = K.sum(K.square(c_mean-s_mean))
        std_loss = K.sum(K.square(c_std-s_std))

        return (mean_loss + std_loss) * (loss_weight / float(content_nc))

    def func(target, style):
        if wnd_size == 0:
            if gaussian_blur_radius > 0.0:
                return std(gblur(target), gblur(style), loss_weight=loss_weight)
            return std(target, style, loss_weight=loss_weight)

        # currently unused
        if K.backend() == "plaidml.keras.backend":
            logger.warning("plaidML backend does not support style_loss. Disabling")
            return 0
        shp = K.int_shape(target)[1]
        k = (shp - wnd_size) // step_size + 1
        if gaussian_blur_radius > 0.0:
            target, style = gblur(target), gblur(style)
        target = tf.image.extract_image_patches(target,
                                                [1, k, k, 1],
                                                [1, 1, 1, 1],
                                                [1, step_size, step_size, 1],
                                                "VALID")
        style = tf.image.extract_image_patches(style,
                                               [1, k, k, 1],
                                               [1, 1, 1, 1],
                                               [1, step_size, step_size, 1],
                                               "VALID")
        return std(target, style, loss_weight)

    return func
# <<< END: from DFL >>> #


# <<< START: from Shoanlu GAN >>> #
def first_order(var_x, axis=1):
    """ First Order Function from Shoanlu GAN """
    img_nrows = var_x.shape[1]
    img_ncols = var_x.shape[2]
    if axis == 1:
        return K.abs(var_x[:, :img_nrows - 1, :img_ncols - 1, :] - var_x[:, 1:, :img_ncols - 1, :])
    if axis == 2:
        return K.abs(var_x[:, :img_nrows - 1, :img_ncols - 1, :] - var_x[:, :img_nrows - 1, 1:, :])
    return None


def calc_loss(pred, target, loss='l2'):
    """ Calculate Loss from Shoanlu GAN """
    if loss.lower() == "l2":
        return K.mean(K.square(pred - target))
    if loss.lower() == "l1":
        return K.mean(K.abs(pred - target))
    if loss.lower() == "cross_entropy":
        return -K.mean(K.log(pred + K.epsilon()) * target +
                       K.log(1 - pred + K.epsilon()) * (1 - target))
    raise ValueError('Recieve an unknown loss type: {}.'.format(loss))


def cyclic_loss(net_g1, net_g2, real1):
    """ Cyclic Loss Function from Shoanlu GAN """
    fake2 = net_g2(real1)[-1]  # fake2 ABGR
    fake2 = Lambda(lambda x: x[:, :, :, 1:])(fake2)  # fake2 BGR
    cyclic1 = net_g1(fake2)[-1]  # cyclic1 ABGR
    cyclic1 = Lambda(lambda x: x[:, :, :, 1:])(cyclic1)  # cyclic1 BGR
    loss = calc_loss(cyclic1, real1, loss='l1')
    return loss


def adversarial_loss(net_d, real, fake_abgr, distorted, gan_training="mixup_LSGAN", **weights):
    """ Adversarial Loss Function from Shoanlu GAN """
    alpha = Lambda(lambda x: x[:, :, :, :1])(fake_abgr)
    fake_bgr = Lambda(lambda x: x[:, :, :, 1:])(fake_abgr)
    fake = alpha * fake_bgr + (1-alpha) * distorted

    if gan_training == "mixup_LSGAN":
        dist = Beta(0.2, 0.2)
        lam = dist.sample()
        mixup = lam * concatenate([real, distorted]) + (1 - lam) * concatenate([fake, distorted])
        pred_fake = net_d(concatenate([fake, distorted]))
        pred_mixup = net_d(mixup)
        loss_d = calc_loss(pred_mixup, lam * K.ones_like(pred_mixup), "l2")
        loss_g = weights['w_D'] * calc_loss(pred_fake, K.ones_like(pred_fake), "l2")
        mixup2 = lam * concatenate([real,
                                    distorted]) + (1 - lam) * concatenate([fake_bgr,
                                                                           distorted])
        pred_fake_bgr = net_d(concatenate([fake_bgr, distorted]))
        pred_mixup2 = net_d(mixup2)
        loss_d += calc_loss(pred_mixup2, lam * K.ones_like(pred_mixup2), "l2")
        loss_g += weights['w_D'] * calc_loss(pred_fake_bgr, K.ones_like(pred_fake_bgr), "l2")
    elif gan_training == "relativistic_avg_LSGAN":
        real_pred = net_d(concatenate([real, distorted]))
        fake_pred = net_d(concatenate([fake, distorted]))
        loss_d = K.mean(K.square(real_pred - K.ones_like(fake_pred)))/2
        loss_d += K.mean(K.square(fake_pred - K.zeros_like(fake_pred)))/2
        loss_g = weights['w_D'] * K.mean(K.square(fake_pred - K.ones_like(fake_pred)))

        fake_pred2 = net_d(concatenate([fake_bgr, distorted]))
        loss_d += K.mean(K.square(real_pred - K.mean(fake_pred2, axis=0) -
                                  K.ones_like(fake_pred2)))/2
        loss_d += K.mean(K.square(fake_pred2 - K.mean(real_pred, axis=0) -
                                  K.zeros_like(fake_pred2)))/2
        loss_g += weights['w_D'] * K.mean(K.square(real_pred - K.mean(fake_pred2, axis=0) -
                                                   K.zeros_like(fake_pred2)))/2
        loss_g += weights['w_D'] * K.mean(K.square(fake_pred2 - K.mean(real_pred, axis=0) -
                                                   K.ones_like(fake_pred2)))/2
    else:
        raise ValueError("Receive an unknown GAN training method: {gan_training}")
    return loss_d, loss_g


def reconstruction_loss(real, fake_abgr, mask_eyes, model_outputs, **weights):
    """ Reconstruction Loss Function from Shoanlu GAN """
    alpha = Lambda(lambda x: x[:, :, :, :1])(fake_abgr)
    fake_bgr = Lambda(lambda x: x[:, :, :, 1:])(fake_abgr)

    loss_g = weights['w_recon'] * calc_loss(fake_bgr, real, "l1")
    loss_g += weights['w_eyes'] * K.mean(K.abs(mask_eyes*(fake_bgr - real)))

    for out in model_outputs[:-1]:
        out_size = out.get_shape().as_list()
        resized_real = tf.image.resize_images(real, out_size[1:3])
        loss_g += weights['w_recon'] * calc_loss(out, resized_real, "l1")
    return loss_g


def edge_loss(real, fake_abgr, mask_eyes, **weights):
    """ Edge Loss Function from Shoanlu GAN """
    alpha = Lambda(lambda x: x[:, :, :, :1])(fake_abgr)
    fake_bgr = Lambda(lambda x: x[:, :, :, 1:])(fake_abgr)

    loss_g = weights['w_edge'] * calc_loss(first_order(fake_bgr, axis=1),
                                           first_order(real, axis=1), "l1")
    loss_g += weights['w_edge'] * calc_loss(first_order(fake_bgr, axis=2),
                                            first_order(real, axis=2), "l1")
    shape_mask_eyes = mask_eyes.get_shape().as_list()
    resized_mask_eyes = tf.image.resize_images(mask_eyes,
                                               [shape_mask_eyes[1]-1, shape_mask_eyes[2]-1])
    loss_g += weights['w_eyes'] * K.mean(K.abs(resized_mask_eyes *
                                               (first_order(fake_bgr, axis=1) -
                                                first_order(real, axis=1))))
    loss_g += weights['w_eyes'] * K.mean(K.abs(resized_mask_eyes *
                                               (first_order(fake_bgr, axis=2) -
                                                first_order(real, axis=2))))
    return loss_g


def perceptual_loss(real, fake_abgr, distorted, vggface_feats, **weights):
    """ Perceptual Loss Function from Shoanlu GAN """
    alpha = Lambda(lambda x: x[:, :, :, :1])(fake_abgr)
    fake_bgr = Lambda(lambda x: x[:, :, :, 1:])(fake_abgr)
    fake = alpha * fake_bgr + (1-alpha) * distorted

    def preprocess_vggface(var_x):
        var_x = (var_x + 1.) / 2. * 255.  # channel order: BGR
        var_x -= [91.4953, 103.8827, 131.0912]
        return var_x

    real_sz224 = tf.image.resize_images(real, [224, 224])
    real_sz224 = Lambda(preprocess_vggface)(real_sz224)
    dist = Beta(0.2, 0.2)
    lam = dist.sample()  # use mixup trick here to reduce foward pass from 2 times to 1.
    mixup = lam*fake_bgr + (1-lam)*fake
    fake_sz224 = tf.image.resize_images(mixup, [224, 224])
    fake_sz224 = Lambda(preprocess_vggface)(fake_sz224)
    real_feat112, real_feat55, real_feat28, real_feat7 = vggface_feats(real_sz224)
    fake_feat112, fake_feat55, fake_feat28, fake_feat7 = vggface_feats(fake_sz224)

    # Apply instance norm on VGG(ResNet) features
    # From MUNIT https://github.com/NVlabs/MUNIT
    loss_g = 0

    def instnorm():
        return InstanceNormalization()

    loss_g += weights['w_pl'][0] * calc_loss(instnorm()(fake_feat7),
                                             instnorm()(real_feat7), "l2")
    loss_g += weights['w_pl'][1] * calc_loss(instnorm()(fake_feat28),
                                             instnorm()(real_feat28), "l2")
    loss_g += weights['w_pl'][2] * calc_loss(instnorm()(fake_feat55),
                                             instnorm()(real_feat55), "l2")
    loss_g += weights['w_pl'][3] * calc_loss(instnorm()(fake_feat112),
                                             instnorm()(real_feat112), "l2")
    return loss_g
# <<< END: from Shoanlu GAN >>> #


def generalized_loss(y_true, y_pred, alpha=1.0, beta=1.0/255.0):
    """
    generalized function used to return a large variety of mathematical loss functions
    primary benefit is smooth, differentiable version of L1 loss

    Barron, J. A More General Robust Loss Function
    https://arxiv.org/pdf/1701.03077.pdf
    Parameters:
        alpha: penalty factor. larger number give larger weight to large deviations
        beta: scale factor used to adjust to the input scale (i.e. inputs of mean 1e-4 or 256 )
    Return:
        a loss value from the results of function(y_pred - y_true)
    Example:
        a=1.0, x>>c , c=1.0/255.0 will give a smoothly differentiable version of L1 / MAE loss
        a=1.999999 (lim as a->2), beta=1.0/255.0 will give L2 / RMSE loss
<<<<<<< HEAD
    """
    diff = y_pred - y_true
    second = (K.pow(K.pow(diff/beta, 2.) / K.abs(2.-alpha) + 1., (alpha/2.)) - 1.)
    loss = (K.abs(2.-alpha)/alpha) * second
    loss = K.mean(loss, axis=-1) * beta
    return loss


def l_p_norm(y_true, y_pred, p_norm=np.inf):
    """
    Calculate the L-p norm as a loss function,
    valid choics of p are [0,1,no.inf]
    """
    diff = y_true - y_pred
    loss = tf.norm(diff, ord=p_norm, axis=-1)
    return loss


=======
    """
    diff = y_pred - y_true
    second = (K.pow(K.pow(diff/beta, 2.) / K.abs(2.-alpha) + 1., (alpha/2.)) - 1.)
    loss = (K.abs(2.-alpha)/alpha) * second
    loss = K.mean(loss, axis=-1) * beta
    return loss


def l_p_norm(y_true, y_pred, p_norm=np.inf):
    """
    Calculate the L-p norm as a loss function,
    valid choics of p are [0,1,no.inf]
    """
    diff = y_true - y_pred
    loss = tf.norm(diff, ord=p_norm, axis=-1)
    return loss


>>>>>>> c159d36f
def l_inf_norm(y_true, y_pred):
    """ Calculate the L-inf norm as a loss function """
    diff = K.abs(y_true - y_pred)
    max_loss = K.max(diff, axis=(1, 2), keepdims=True)
    loss = K.mean(max_loss, axis=-1)
    return loss


def gradient_loss(y_true, y_pred):
    """
    Calculates the first and second order gradient difference between pixels of
    an image in the x and y dimensions. These gradients are then compared between
    the ground truth and the predicted image and the difference is taken. When
    used as a loss, its minimization will result in predicted images approaching
    the same level of sharpness / blurriness as the ground truth.

    TV+TV2 Regularization with Nonconvex Sparseness-Inducing Penalty
    for Image Restoration, Chengwu Lu & Hua Huang, 2014
    (http://downloads.hindawi.com/journals/mpe/2014/790547.pdf)

    Parameters:
        y_true: The predicted frames at each scale
        y_true: The ground truth frames at each scale
    Return:
        The GD loss
    """

    def diff_x(img):
        x_left = img[:, :, 1:2, :] - img[:, :, 0:1, :]
        x_inner = img[:, :, 2:, :] - img[:, :, :-2, :]
        x_right = img[:, :, -1:, :] - img[:, :, -2:-1, :]
        x_out = K.concatenate([x_left, x_inner, x_right], axis=2)
        return x_out * 0.5

    def diff_y(img):
        y_top = img[:, 1:2, :, :] - img[:, 0:1, :, :]
        y_inner = img[:, 2:, :, :] - img[:, :-2, :, :]
        y_bot = img[:, -1:, :, :] - img[:, -2:-1, :, :]
        y_out = K.concatenate([y_top, y_inner, y_bot], axis=1)
        return y_out * 0.5

    def diff_xx(img):
        x_left = img[:, :, 1:2, :] + img[:, :, 0:1, :]
        x_inner = img[:, :, 2:, :] + img[:, :, :-2, :]
        x_right = img[:, :, -1:, :] + img[:, :, -2:-1, :]
        x_out = K.concatenate([x_left, x_inner, x_right], axis=2)
        return x_out - 2.0 * img

    def diff_yy(img):
        y_top = img[:, 1:2, :, :] + img[:, 0:1, :, :]
        y_inner = img[:, 2:, :, :] + img[:, :-2, :, :]
        y_bot = img[:, -1:, :, :] + img[:, -2:-1, :, :]
        y_out = K.concatenate([y_top, y_inner, y_bot], axis=1)
        return y_out - 2.0 * img

    def diff_xy(img):
        # xout1
        top_left = img[:, 1:2, 1:2, :] + img[:, 0:1, 0:1, :]
        inner_left = img[:, 2:, 1:2, :] + img[:, :-2, 0:1, :]
        bot_left = img[:, -1:, 1:2, :] + img[:, -2:-1, 0:1, :]
        xy_left = K.concatenate([top_left, inner_left, bot_left], axis=1)

        top_mid = img[:, 1:2, 2:, :] + img[:, 0:1, :-2, :]
        mid_mid = img[:, 2:, 2:, :] + img[:, :-2, :-2, :]
        bot_mid = img[:, -1:, 2:, :] + img[:, -2:-1, :-2, :]
        xy_mid = K.concatenate([top_mid, mid_mid, bot_mid], axis=1)

        top_right = img[:, 1:2, -1:, :] + img[:, 0:1, -2:-1, :]
        inner_right = img[:, 2:, -1:, :] + img[:, :-2, -2:-1, :]
        bot_right = img[:, -1:, -1:, :] + img[:, -2:-1, -2:-1, :]
        xy_right = K.concatenate([top_right, inner_right, bot_right], axis=1)

        # Xout2
        top_left = img[:, 0:1, 1:2, :] + img[:, 1:2, 0:1, :]
        inner_left = img[:, :-2, 1:2, :] + img[:, 2:, 0:1, :]
        bot_left = img[:, -2:-1, 1:2, :] + img[:, -1:, 0:1, :]
        xy_left = K.concatenate([top_left, inner_left, bot_left], axis=1)

        top_mid = img[:, 0:1, 2:, :] + img[:, 1:2, :-2, :]
        mid_mid = img[:, :-2, 2:, :] + img[:, 2:, :-2, :]
        bot_mid = img[:, -2:-1, 2:, :] + img[:, -1:, :-2, :]
        xy_mid = K.concatenate([top_mid, mid_mid, bot_mid], axis=1)

        top_right = img[:, 0:1, -1:, :] + img[:, 1:2, -2:-1, :]
        inner_right = img[:, :-2, -1:, :] + img[:, 2:, -2:-1, :]
        bot_right = img[:, -2:-1, -1:, :] + img[:, -1:, -2:-1, :]
        xy_right = K.concatenate([top_right, inner_right, bot_right], axis=1)

        xy_out1 = K.concatenate([xy_left, xy_mid, xy_right], axis=2)
        xy_out2 = K.concatenate([xy_left, xy_mid, xy_right], axis=2)
        return (xy_out1 - xy_out2) * 0.25

    tv_weight = 1.0
    tv2_weight = 1.0
    loss = 0.0
    loss += tv_weight * (generalized_loss(diff_x(y_true), diff_x(y_pred), alpha=1.9999) +
                         generalized_loss(diff_y(y_true), diff_y(y_pred), alpha=1.9999))
    loss += tv2_weight * (generalized_loss(diff_xx(y_true), diff_xx(y_pred), alpha=1.9999) +
                          generalized_loss(diff_yy(y_true), diff_yy(y_pred), alpha=1.9999) +
                          generalized_loss(diff_xy(y_true), diff_xy(y_pred), alpha=1.9999) * 2.)
    loss = loss / (tv_weight + tv2_weight)
    # TODO simplify to use MSE instead
    return loss


def scharr_edges(image, magnitude):
    """
    Returns a tensor holding modified Scharr edge maps.
    Arguments:
    image: Image tensor with shape [batch_size, h, w, d] and type float32.
    The image(s) must be 2x2 or larger.
    magnitude: Boolean to determine if the edge magnitude or edge direction is returned
    Returns:
    Tensor holding edge maps for each channel. Returns a tensor with shape
    [batch_size, h, w, d, 2] where the last two dimensions hold [[dy[0], dx[0]],
    [dy[1], dx[1]], ..., [dy[d-1], dx[d-1]]] calculated using the Scharr filter.
    """

    # Define vertical and horizontal Scharr filters.
    static_image_shape = image.get_shape()
    image_shape = K.shape(image)

    # 5x5 modified Scharr kernel ( reshape to (5,5,1,2) )
    matrix = [[[[0.00070, 0.00070]],
               [[0.00520, 0.00370]],
               [[0.03700, 0.00000]],
               [[0.00520, -0.0037]],
               [[0.00070, -0.0007]]],
              [[[0.00370, 0.00520]],
               [[0.11870, 0.11870]],
               [[0.25890, 0.00000]],
               [[0.11870, -0.1187]],
               [[0.00370, -0.0052]]],
              [[[0.00000, 0.03700]],
               [[0.00000, 0.25890]],
               [[0.00000, 0.00000]],
               [[0.00000, -0.2589]],
               [[0.00000, -0.0370]]],
              [[[-0.0037, 0.00520]],
               [[-0.1187, 0.11870]],
               [[-0.2589, 0.00000]],
               [[-0.1187, -0.1187]],
               [[-0.0037, -0.0052]]],
              [[[-0.0007, 0.00070]],
               [[-0.0052, 0.00370]],
               [[-0.0370, 0.00000]],
               [[-0.0052, -0.0037]],
               [[-0.0007, -0.0007]]]]
    num_kernels = [2]
    kernels = K.constant(matrix, dtype='float32')
    kernels = K.tile(kernels, [1, 1, image_shape[-1], 1])
<<<<<<< HEAD

=======
>>>>>>> c159d36f

    # Use depth-wise convolution to calculate edge maps per channel.
    # Output tensor has shape [batch_size, h, w, d * num_kernels].
    pad_sizes = [[0, 0], [2, 2], [2, 2], [0, 0]]
    padded = tf.pad(image, pad_sizes, mode='REFLECT')
    output = K.depthwise_conv2d(padded, kernels)

    if not magnitude:  # direction of edges
        # Reshape to [batch_size, h, w, d, num_kernels].
        shape = K.concatenate([image_shape, num_kernels], axis=0)
        output = K.reshape(output, shape=shape)
        output.set_shape(static_image_shape.concatenate(num_kernels))
        output = tf.atan(K.squeeze(output[:, :, :, :, 0] / output[:, :, :, :, 1]))
    # magnitude of edges -- unified x & y edges don't work well with NN

    return output


def gmsd_loss(y_true, y_pred):
    """
    Improved image quality metric over MS-SSIM with easier calc
    http://www4.comp.polyu.edu.hk/~cslzhang/IQA/GMSD/GMSD.htm
    https://arxiv.org/ftp/arxiv/papers/1308/1308.3052.pdf
    """

    true_edge = scharr_edges(y_true, True)
    pred_edge = scharr_edges(y_pred, True)
    ephsilon = 0.0025
    upper = 2.0 * true_edge * pred_edge
    lower = K.square(true_edge) + K.square(pred_edge)
    gms = (upper + ephsilon) / (lower + ephsilon)
    gmsd = K.std(gms, axis=(1, 2, 3), keepdims=True)
    gmsd = K.squeeze(gmsd, axis=-1)
    return gmsd


def ms_ssim_calc(img1, img2, max_val=1.0, power_factors=(0.0517, 0.3295, 0.3462, 0.2726)):
    """
    Computes the MS-SSIM between img1 and img2.
    This function assumes that `img1` and `img2` are image batches, i.e. the last
    three dimensions are [height, width, channels].
    Note: The true SSIM is only defined on grayscale.  This function does not
    perform any colorspace transform.  (If input is already YUV, then it will
    compute YUV SSIM average.)
    Original paper: Wang, Zhou, Eero P. Simoncelli, and Alan C. Bovik. "Multiscale
    structural similarity for image quality assessment." Signals, Systems and
    Computers, 2004.
    Arguments:
    img1: First image batch.
    img2: Second image batch. Must have the same rank as img1.
    max_val: The dynamic range of the images (i.e., the difference between the
      maximum the and minimum allowed values).
    power_factors: Iterable of weights for each of the scales. The number of
      scales used is the length of the list. Index 0 is the unscaled
      resolution's weight and each increasing scale corresponds to the image
      being downsampled by 2.  Defaults to (0.0448, 0.2856, 0.3001, 0.2363,
      0.1333), which are the values obtained in the original paper.
    Returns:
    A tensor containing an MS-SSIM value for each image in batch.  The values
    are in range [0, 1].  Returns a tensor with shape:
    broadcast(img1.shape[:-3], img2.shape[:-3]).
    """

    def _verify_compatible_image_shapes(img1, img2):
        """
        Checks if two image tensors are compatible for applying SSIM or PSNR.
        This function checks if two sets of images have ranks at least 3, and if the
        last three dimensions match.
        Args:
        img1: Tensor containing the first image batch.
        img2: Tensor containing the second image batch.
        Returns:
        A tuple containing: the first tensor shape, the second tensor shape, and a
        list of control_flow_ops.Assert() ops implementing the checks.
        Raises:
        ValueError: When static shape check fails.
        """
        shape1 = img1.get_shape().with_rank_at_least(3)
        shape2 = img2.get_shape().with_rank_at_least(3)
        shape1[-3:].assert_is_compatible_with(shape2[-3:])

        if shape1.ndims is not None and shape2.ndims is not None:
            for dim1, dim2 in zip(reversed(shape1[:-3]), reversed(shape2[:-3])):
                if not (dim1 == 1 or dim2 == 1 or dim1.is_compatible_with(dim2)):
                    raise ValueError('Two images are not compatible: %s and %s' % (shape1, shape2))

        # Now assign shape tensors.
        shape1, shape2 = tf.shape_n([img1, img2])

        # TODO(sjhwang): Check if shape1[:-3] and shape2[:-3] are broadcastable.
        checks = []
        checks.append(tf.Assert(tf.greater_equal(tf.size(shape1), 3),
                                [shape1, shape2], summarize=10))
        checks.append(tf.Assert(tf.reduce_all(tf.equal(shape1[-3:], shape2[-3:])),
                                [shape1, shape2], summarize=10))

        return shape1, shape2, checks

    def _ssim_per_channel(img1, img2, max_val=1.0):
        """
        Computes SSIM index between img1 and img2 per color channel.
        This function matches the standard SSIM implementation from:
        Wang, Z., Bovik, A. C., Sheikh, H. R., & Simoncelli, E. P. (2004). Image
        quality assessment: from error visibility to structural similarity. IEEE
        transactions on image processing.
        Details:
        - 11x11 Gaussian filter of width 1.5 is used.
        - k1 = 0.01, k2 = 0.03 as in the original paper.
        Args:
        img1: First image batch.
        img2: Second image batch.
        max_val: The dynamic range of the images (i.e., the difference between the
          maximum the and minimum allowed values).
        Returns:
        A pair of tensors containing and channel-wise SSIM and contrast-structure
        values. The shape is [..., channels].
        """

        def _fspecial_gauss(size, sigma):
            """ Function to mimic the 'fspecial' gaussian MATLAB function. """

            size = tf.convert_to_tensor(size, 'int32')
            sigma = tf.convert_to_tensor(sigma)
            coords = tf.cast(tf.range(size), sigma.dtype)
            coords -= tf.cast(size - 1, sigma.dtype) / 2.0

            gauss = tf.square(coords)
            gauss *= -0.5 / tf.square(sigma)
            gauss = tf.reshape(gauss, shape=[1, -1]) + tf.reshape(gauss, shape=[-1, 1])
            gauss = tf.reshape(gauss, shape=[1, -1])  # For tf.nn.softmax().
            gauss = tf.nn.softmax(gauss)
            return tf.reshape(gauss, shape=[size, size, 1, 1])

        def _ssim_helper(img1, img2, max_val, kernel, compensation=1.):
            """
            Helper function for computing SSIM.
            SSIM estimates covariances with weighted sums.  The default parameters
            use a biased estimate of the covariance:
            Suppose `reducer` is a weighted sum, then the mean estimators are
            mu_x = sum_i w_i x_i,
            mu_y = sum_i w_i y_i,
            where w_i's are the weighted-sum weights, and covariance estimator is
            cov_{xy} = sum_i w_i (x_i - mu_x) (y_i - mu_y)
            with assumption sum_i w_i = 1. This covariance estimator is biased, since
            E[cov_{xy}] = (1 - sum_i w_i ^ 2) Cov(X, Y).
            For SSIM measure with unbiased covariance estimators, pass as `compensation`
            argument (1 - sum_i w_i ^ 2).
            Arguments:
            img1: First set of images.
            img2: Second set of images.
            reducer: Function that computes 'local' averages from set of images.
              For non-covolutional version, this is usually tf.reduce_mean(img1, [1, 2]),
              and for convolutional version, this is usually tf.nn.avg_pool or
              tf.nn.conv2d with weighted-sum kernel.
            max_val: The dynamic range (i.e., the difference between the maximum
              possible allowed value and the minimum allowed value).
            compensation: Compensation factor. See above.
            Returns:
            A pair containing the luminance measure, and the contrast-structure measure.
            """

            def reducer(img1, kernel):
                shape = tf.shape(img1)
                img1 = tf.reshape(img1, shape=tf.concat([[-1], shape[-3:]], 0))
                img2 = tf.nn.depthwise_conv2d(img1, kernel, strides=[1, 1, 1, 1], padding='VALID')
                return tf.reshape(img2, tf.concat([shape[:-3], tf.shape(img2)[1:]], 0))

            c_one = (0.01 * max_val) ** 2
            c_two = ((0.03 * max_val)) ** 2 * compensation

            # SSIM luminance measure is
            # (2 * mu_x * mu_y + c_one) / (mu_x ** 2 + mu_y ** 2 + c_one).
            mean0 = reducer(img1, kernel)
            mean1 = reducer(img2, kernel)
            num0 = mean0 * mean1 * 2.
            den0 = tf.square(mean0) + tf.square(mean1)
            luminance = (num0 + c_one) / (den0 + c_one)

            # SSIM contrast-structure measure is
            #   (2 * cov_{xy} + c_two) / (cov_{xx} + cov_{yy} + c_two).
            # Note that `reducer` is a weighted sum with weight w_k, \sum_i w_i = 1, then
            #   cov_{xy} = \sum_i w_i (x_i - \mu_x) (y_i - \mu_y)
            #          = \sum_i w_i x_i y_i - (\sum_i w_i x_i) (\sum_j w_j y_j).
            num1 = reducer(img1 * img2, kernel) * 2.0
            den1 = reducer(tf.square(img1) + tf.square(img2), kernel)
            c_s = (num1 - num0 + c_two) / (den1 - den0 + c_two)

            # SSIM score is the product of the luminance and contrast-structure measures.
            return luminance, c_s

        filter_size = tf.constant(9, dtype='int32')  # changed from 11 to 9 due
        filter_sigma = tf.constant(1.5, dtype=img1.dtype)

        shape1, shape2 = tf.shape_n([img1, img2])
        checks = [tf.Assert(tf.reduce_all(tf.greater_equal(shape1[-3:-1], filter_size)),
                            [shape1, filter_size], summarize=8),
                  tf.Assert(tf.reduce_all(tf.greater_equal(shape2[-3:-1], filter_size)),
                            [shape2, filter_size], summarize=8)]

        # Enforce the check to run before computation.
        with tf.control_dependencies(checks):
            img1 = tf.identity(img1)

        # TODO(sjhwang): Try to cache kernels and compensation factor.
        kernel = _fspecial_gauss(filter_size, filter_sigma)
        kernel = tf.tile(kernel, multiples=[1, 1, shape1[-1], 1])

        # The correct compensation factor is `1.0 - tf.reduce_sum(tf.square(kernel))`,
        # but to match MATLAB implementation of MS-SSIM, we use 1.0 instead.
        compensation = 1.

        # TODO(sjhwang): Try FFT.
        # TODO(sjhwang): Gaussian kernel is separable in space. Consider applying
        #   1-by-n and n-by-1 Gaussain filters instead of an n-by-n filter.

        luminance, c_s = _ssim_helper(img1, img2, max_val, kernel, compensation)

        # Average over the second and the third from the last: height, width.
        axes = tf.constant([-3, -2], dtype='int32')
        ssim_val = tf.reduce_mean(luminance * c_s, axes)
        c_s = tf.reduce_mean(c_s, axes)
        return ssim_val, c_s

    def do_pad(images, remainder):
        padding = tf.expand_dims(remainder, -1)
        padding = tf.pad(padding, [[1, 0], [1, 0]])
        return [tf.pad(x, padding, mode='SYMMETRIC') for x in images]

    # Shape checking.
    shape1 = img1.get_shape().with_rank_at_least(3)
    shape2 = img2.get_shape().with_rank_at_least(3)
    shape1[-3:].merge_with(shape2[-3:])

    with tf.name_scope(None, 'MS-SSIM', [img1, img2]):
        shape1, shape2, checks = _verify_compatible_image_shapes(img1, img2)
    with tf.control_dependencies(checks):
        img1 = tf.identity(img1)

    # Need to convert the images to float32.  Scale max_val accordingly so that
    # SSIM is computed correctly.
    max_val = tf.cast(max_val, img1.dtype)
    max_val = tf.image.convert_image_dtype(max_val, 'float32')
    img1 = tf.image.convert_image_dtype(img1, 'float32')
    img2 = tf.image.convert_image_dtype(img2, 'float32')

    imgs = [img1, img2]
    shapes = [shape1, shape2]

    # img1 and img2 are assumed to be a (multi-dimensional) batch of
    # 3-dimensional images (height, width, channels). `heads` contain the batch
    # dimensions, and `tails` contain the image dimensions.
    heads = [s[:-3] for s in shapes]
    tails = [s[-3:] for s in shapes]

    divisor = [1, 2, 2, 1]
    divisor_tensor = tf.constant(divisor[1:], dtype='int32')

    mc_s = []
    for k in range(len(power_factors)):
        with tf.name_scope(None, 'Scale%d' % k, imgs):
            if k > 0:
                # Avg pool takes rank 4 tensors. Flatten leading dimensions.
                zipped = zip(imgs, tails)
                flat_imgs = [tf.reshape(x, tf.concat([[-1], t], 0)) for x, t in zipped]
                remainder = tails[0] % divisor_tensor
                need_padding = tf.reduce_any(tf.not_equal(remainder, 0))
                padded = tf.cond(need_padding,
                                 lambda: do_pad(flat_imgs, remainder), lambda: flat_imgs)

                downscaled = [tf.nn.avg_pool(x,
                                             ksize=divisor,
                                             strides=divisor,
                                             padding='VALID') for x in padded]
                tails = [x[1:] for x in tf.shape_n(downscaled)]
                zipper = zip(downscaled, heads, tails)
                imgs = [tf.reshape(x, tf.concat([h, t], 0)) for x, h, t in zipper]

            # Overwrite previous ssim value since we only need the last one.
            ssim_per_channel, c_s = _ssim_per_channel(*imgs, max_val=max_val)
            mc_s.append(tf.nn.relu(c_s))

    # Remove the c_s score for the last scale. In the MS-SSIM calculation,
    # we use the l(p) at the highest scale. l(p) * c_s(p) is ssim(p).
    mc_s.pop()  # Remove the c_s score for the last scale.
    mcs_and_ssim = tf.stack(mc_s + [tf.nn.relu(ssim_per_channel)], axis=-1)
    # Take weighted geometric mean across the scale axis.
    ms_ssim = tf.reduce_prod(tf.pow(mcs_and_ssim, power_factors), [-1])

    return tf.reduce_mean(ms_ssim, [-1])  # Avg over color channels.


def ms_ssim_loss(y_true, y_pred):
    """ Keras loss function for MS-SSIM """
    expanded = K.expand_dims(1.0 - ms_ssim_calc(y_true, y_pred), axis=-1)
    loss = K.expand_dims(expanded, axis=-1)
    # need to expand to [1,height,width] dimensions for Keras. modify to not be hard-coded
    return K.tile(loss, [1, 64, 64])<|MERGE_RESOLUTION|>--- conflicted
+++ resolved
@@ -427,7 +427,6 @@
     Example:
         a=1.0, x>>c , c=1.0/255.0 will give a smoothly differentiable version of L1 / MAE loss
         a=1.999999 (lim as a->2), beta=1.0/255.0 will give L2 / RMSE loss
-<<<<<<< HEAD
     """
     diff = y_pred - y_true
     second = (K.pow(K.pow(diff/beta, 2.) / K.abs(2.-alpha) + 1., (alpha/2.)) - 1.)
@@ -446,26 +445,6 @@
     return loss
 
 
-=======
-    """
-    diff = y_pred - y_true
-    second = (K.pow(K.pow(diff/beta, 2.) / K.abs(2.-alpha) + 1., (alpha/2.)) - 1.)
-    loss = (K.abs(2.-alpha)/alpha) * second
-    loss = K.mean(loss, axis=-1) * beta
-    return loss
-
-
-def l_p_norm(y_true, y_pred, p_norm=np.inf):
-    """
-    Calculate the L-p norm as a loss function,
-    valid choics of p are [0,1,no.inf]
-    """
-    diff = y_true - y_pred
-    loss = tf.norm(diff, ord=p_norm, axis=-1)
-    return loss
-
-
->>>>>>> c159d36f
 def l_inf_norm(y_true, y_pred):
     """ Calculate the L-inf norm as a loss function """
     diff = K.abs(y_true - y_pred)
@@ -617,10 +596,6 @@
     num_kernels = [2]
     kernels = K.constant(matrix, dtype='float32')
     kernels = K.tile(kernels, [1, 1, image_shape[-1], 1])
-<<<<<<< HEAD
-
-=======
->>>>>>> c159d36f
 
     # Use depth-wise convolution to calculate edge maps per channel.
     # Output tensor has shape [batch_size, h, w, d * num_kernels].
