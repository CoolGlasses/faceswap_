--- conflicted
+++ resolved
@@ -8,72 +8,6 @@
 import cv2
 import numpy as np
 
-<<<<<<< HEAD
-from lib.umeyama import umeyama
-from lib.aligner import LANDMARKS_2D
-
-logger = logging.getLogger(__name__)  # pylint: disable=invalid-name
-
-
-def dfaker(landmarks, face, **kwargs):
-    """ Dfaker model mask
-        Embeds the mask into the face alpha channel """
-    coverage = kwargs["coverage"]
-    logger.trace("face_shape: %s, coverage: %s, landmarks: %s", face.shape, coverage, landmarks)
-    size = face.shape[0] - 1
-
-    mat = umeyama(landmarks[17:], LANDMARKS_2D, True)[0:2]
-    mat = np.array(mat.ravel()).reshape(2, 3)
-    mat = mat * coverage
-    mat[:, 2] += 42
-
-    points = np.array(landmarks).reshape((-1, 2))
-    facepoints = np.array(points).reshape((-1, 2))
-
-    mask = np.zeros_like(face, dtype=np.uint8)
-
-    hull = cv2.convexHull(facepoints.astype(int))  # pylint: disable=no-member
-    hull = cv2.transform(hull.reshape(1, -1, 2),  # pylint: disable=no-member
-                         mat).reshape(-1, 2).astype(int)
-    cv2.fillConvexPoly(mask, hull, (size, size, size))  # pylint: disable=no-member
-
-    kernel = cv2.getStructuringElement(cv2.MORPH_ELLIPSE, (15, 15))  # pylint: disable=no-member
-    mask = cv2.dilate(mask,  # pylint: disable=no-member
-                      kernel,
-                      iterations=1,
-                      borderType=cv2.BORDER_REFLECT)  # pylint: disable=no-member
-    mask = mask[:, :, 0]
-    merged = np.dstack([face, mask]).astype(np.uint8)
-
-    logger.trace("Returning: face_shape: %s", merged.shape)
-    return merged
-
-
-def dfl_full(landmarks, face, **kwargs):
-    """ DFL Face Full Mask """
-    logger.trace("face_shape: %s, landmarks: %s", face.shape, landmarks)
-    hull_mask = np.zeros(face.shape[0:2] + (1, ), dtype=np.float32)
-    hull1 = cv2.convexHull(np.concatenate((landmarks[0:17],  # pylint: disable=no-member
-                                           landmarks[48:],
-                                           [landmarks[0]],
-                                           [landmarks[8]],
-                                           [landmarks[16]])))
-    hull2 = cv2.convexHull(np.concatenate((landmarks[27:31],  # pylint: disable=no-member
-                                           [landmarks[33]])))
-    hull3 = cv2.convexHull(np.concatenate((landmarks[17:27],  # pylint: disable=no-member
-                                           [landmarks[0]],
-                                           [landmarks[27]],
-                                           [landmarks[16]],
-                                           [landmarks[33]])))
-
-    cv2.fillConvexPoly(hull_mask, hull1, (1, ))  # pylint: disable=no-member
-    cv2.fillConvexPoly(hull_mask, hull2, (1, ))  # pylint: disable=no-member
-    cv2.fillConvexPoly(hull_mask, hull3, (1, ))  # pylint: disable=no-member
-
-    face = np.concatenate((face, hull_mask), -1)
-    logger.trace("Returning: face_shape: %s", face.shape)
-    return face
-=======
 logger = logging.getLogger(__name__)  # pylint: disable=invalid-name
 
 
@@ -194,5 +128,4 @@
         hull = cv2.convexHull(  # pylint: disable=no-member
             np.array(self.landmarks).reshape((-1, 2)))
         cv2.fillConvexPoly(mask, hull, 1.0, lineType=cv2.LINE_AA)  # pylint: disable=no-member
-        return mask
->>>>>>> 47b43191
+        return mask