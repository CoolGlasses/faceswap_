--- conflicted
+++ resolved
@@ -5,48 +5,59 @@
         dfaker: https://github.com/dfaker/df
         shoanlu GAN: https://github.com/shaoanlu/faceswap-GAN"""
 
+import logging
 import tensorflow as tf
 import keras.backend as K
 
-from keras.initializers import RandomNormal
 from keras.layers import (add, Add, BatchNormalization, concatenate, Lambda, regularizers,
                           Permute, Reshape, SeparableConv2D, Softmax, UpSampling2D)
 from keras.layers.advanced_activations import LeakyReLU
 from keras.layers.convolutional import Conv2D
 from keras.layers.core import Activation
-<<<<<<< HEAD
-
-from .layers import PixelShuffler, Scale
-=======
 from keras.initializers import he_uniform, Constant, VarianceScaling
 from .initializers import ICNR
 from .layers import PixelShuffler, SubPixelUpscaling, ReflectionPadding2D, Scale
->>>>>>> 47b43191
 from .normalization import GroupNormalization, InstanceNormalization
 
-
-# <<< Original Model Blocks >>> #
-
-def conv(filters):
-    """ Convolution Layer"""
-    def block(inp):
+logger = logging.getLogger(__name__)  # pylint: disable=invalid-name
+
+
+class NNBlocks():
+    """ Blocks to use for creating models """
+    def __init__(self, use_subpixel=False, use_icnr_init=False, use_reflect_padding=False):
+        logger.debug("Initializing %s: (use_subpixel: %s, use_icnr_init: %s, use_reflect_padding: %s)",
+                     self.__class__.__name__, use_subpixel, use_icnr_init, use_reflect_padding)
+        self.use_subpixel = use_subpixel
+        self.use_icnr_init = use_icnr_init
+        self.use_reflect_padding = use_reflect_padding
+        logger.debug("Initialized %s", self.__class__.__name__)
+
+    @staticmethod
+    def update_kwargs(kwargs):
+        """ Set the default kernel initializer to he_uniform() """
+        kwargs["kernel_initializer"] = kwargs.get("kernel_initializer", he_uniform())
+        return kwargs
+
+    # <<< Original Model Blocks >>> #
+    def conv(self, inp, filters, kernel_size=5, strides=2, padding='same', use_instance_norm=False, res_block_follows=False, **kwargs):
+        """ Convolution Layer"""
+        logger.debug("inp: %s, filters: %s, kernel_size: %s, strides: %s, use_instance_norm: %s, "
+                     "kwargs: %s)", inp, filters, kernel_size, strides, use_instance_norm, kwargs)
+        kwargs = self.update_kwargs(kwargs)
+        if self.use_reflect_padding:
+            inp = ReflectionPadding2D(stride=strides, kernel_size=kernel_size)(inp)
+            padding = 'valid'
         var_x = Conv2D(filters,
-                       kernel_size=5,
-                       strides=2,
-                       padding='same')(inp)
-        var_x = LeakyReLU(0.1)(var_x)
-        return var_x
-    return block
-
-<<<<<<< HEAD
-
-def upscale(filters):
-    """ Upscale Layer """
-    def block(inp):
-        var_x = Conv2D(filters * 4, kernel_size=3, padding='same')(inp)
-        var_x = LeakyReLU(0.1)(var_x)
-        var_x = PixelShuffler()(var_x)
-=======
+                       kernel_size=kernel_size,
+                       strides=strides,
+                       padding=padding,
+                       **kwargs)(inp)
+        if use_instance_norm:
+            var_x = InstanceNormalization()(var_x)
+        if not res_block_follows:
+            var_x = LeakyReLU(0.1)(var_x)
+        return var_x
+
     def upscale(self, inp, filters, kernel_size=3, padding= 'same', use_instance_norm=False, res_block_follows=False, **kwargs):
         """ Upscale Layer """
         logger.debug("inp: %s, filters: %s, kernel_size: %s, use_instance_norm: %s, kwargs: %s)",
@@ -102,47 +113,25 @@
         kwargs["kernel_initializer"] = temp
         var_x = Add()([var_x, inp])
         var_x = LeakyReLU(alpha=0.2)(var_x)
->>>>>>> 47b43191
-        return var_x
-    return block
-
-
-# <<< DFaker Model Blocks >>> #
-
-def res_block(inp, filters):
-    """ Residual block """
-    conv_init = RandomNormal(0, 0.02)
-    var_x = Conv2D(filters,
-                   kernel_size=3,
-                   kernel_initializer=conv_init,
-                   use_bias=False,
-                   padding="same")(inp)
-    var_x = LeakyReLU(alpha=0.2)(var_x)
-    var_x = Conv2D(filters,
-                   kernel_size=3,
-                   kernel_initializer=conv_init,
-                   use_bias=False,
-                   padding="same")(var_x)
-    var_x = Add()([var_x, inp])
-    var_x = LeakyReLU(alpha=0.2)(var_x)
-    return var_x
-
-
-# <<< OriginalHiRes Blocks >>> #
-
-def conv_sep(filters):
-    """ Seperable Convolution Layer """
-    def block(inp):
+        return var_x
+
+    # <<< Unbalanced Model Blocks >>> #
+    def conv_sep(self, inp, filters, kernel_size=5, strides=2, **kwargs):
+        """ Seperable Convolution Layer """
+        logger.debug("inp: %s, filters: %s, kernel_size: %s, strides: %s, kwargs: %s)",
+                     inp, filters, kernel_size, strides, kwargs)
+        kwargs = self.update_kwargs(kwargs)
         var_x = SeparableConv2D(filters,
-                                kernel_size=5,
-                                strides=2,
-                                padding='same')(inp)
+                                kernel_size=kernel_size,
+                                strides=strides,
+                                padding='same',
+                                **kwargs)(inp)
         var_x = Activation("relu")(var_x)
         return var_x
-    return block
-
 
 # <<< GAN V2.2 Blocks >>> #
+# TODO Merge these into NNBLock class when porting GAN2.2
+
 
 # Gan Constansts:
 GAN22_CONV_INIT = "he_normal"
