#!/usr/bin/env python3
""" Custom Layers for faceswap.py
    Layers from:
        the original https://www.reddit.com/r/deepfakes/ code sample + contribs
        shoanlu GAN: https://github.com/shaoanlu/faceswap-GAN"""

from __future__ import absolute_import

import sys
import inspect

import tensorflow as tf
import keras.backend as K

from keras.engine import InputSpec, Layer
from keras.utils import conv_utils
from keras.utils.generic_utils import get_custom_objects
from keras import initializers
from keras.layers.pooling import _GlobalPooling2D

if K.backend() == "plaidml.keras.backend":
    from lib.plaidml_utils import pad
else:
    from tensorflow import pad 

class PixelShuffler(Layer):
    """ PixelShuffler layer for Keras
       by t-ae: https://gist.github.com/t-ae/6e1016cc188104d123676ccef3264981 """
    # pylint: disable=C0103
    def __init__(self, size=(2, 2), data_format=None, **kwargs):
        super(PixelShuffler, self).__init__(**kwargs)
        self.data_format = K.normalize_data_format(data_format)
        self.size = conv_utils.normalize_tuple(size, 2, 'size')

    def call(self, inputs, **kwargs):

        input_shape = K.int_shape(inputs)
        if len(input_shape) != 4:
            raise ValueError('Inputs should have rank ' +
                             str(4) +
                             '; Received input shape:', str(input_shape))

        if self.data_format == 'channels_first':
            batch_size, c, h, w = input_shape
            if batch_size is None:
                batch_size = -1
            rh, rw = self.size
            oh, ow = h * rh, w * rw
            oc = c // (rh * rw)

            out = K.reshape(inputs, (batch_size, rh, rw, oc, h, w))
            out = K.permute_dimensions(out, (0, 3, 4, 1, 5, 2))
            out = K.reshape(out, (batch_size, oc, oh, ow))
        elif self.data_format == 'channels_last':
            batch_size, h, w, c = input_shape
            if batch_size is None:
                batch_size = -1
            rh, rw = self.size
            oh, ow = h * rh, w * rw
            oc = c // (rh * rw)

            out = K.reshape(inputs, (batch_size, h, w, rh, rw, oc))
            out = K.permute_dimensions(out, (0, 1, 3, 2, 4, 5))
            out = K.reshape(out, (batch_size, oh, ow, oc))
        return out

    def compute_output_shape(self, input_shape):

        if len(input_shape) != 4:
            raise ValueError('Inputs should have rank ' +
                             str(4) +
                             '; Received input shape:', str(input_shape))

        if self.data_format == 'channels_first':
            height = None
            width = None
            if input_shape[2] is not None:
                height = input_shape[2] * self.size[0]
            if input_shape[3] is not None:
                width = input_shape[3] * self.size[1]
            channels = input_shape[1] // self.size[0] // self.size[1]

            if channels * self.size[0] * self.size[1] != input_shape[1]:
                raise ValueError('channels of input and size are incompatible')

            retval = (input_shape[0],
                      channels,
                      height,
                      width)
        elif self.data_format == 'channels_last':
            height = None
            width = None
            if input_shape[1] is not None:
                height = input_shape[1] * self.size[0]
            if input_shape[2] is not None:
                width = input_shape[2] * self.size[1]
            channels = input_shape[3] // self.size[0] // self.size[1]

            if channels * self.size[0] * self.size[1] != input_shape[3]:
                raise ValueError('channels of input and size are incompatible')

            retval = (input_shape[0],
                      height,
                      width,
                      channels)
        return retval

    def get_config(self):
        config = {'size': self.size,
                  'data_format': self.data_format}
        base_config = super(PixelShuffler, self).get_config()

        return dict(list(base_config.items()) + list(config.items()))


class Scale(Layer):
    """
    GAN Custom Scal Layer
    Code borrows from https://github.com/flyyufelix/cnn_finetune
    """
    def __init__(self, weights=None, axis=-1, gamma_init='zero', **kwargs):
        self.axis = axis
        self.gamma = None
        self.gamma_init = initializers.get(gamma_init)
        self.initial_weights = weights
        super(Scale, self).__init__(**kwargs)

    def build(self, input_shape):
        self.input_spec = [InputSpec(shape=input_shape)]

        # Compatibility with TensorFlow >= 1.0.0
        self.gamma = K.variable(self.gamma_init((1,)), name='{}_gamma'.format(self.name))
        self.trainable_weights = [self.gamma]

        if self.initial_weights is not None:
            self.set_weights(self.initial_weights)
            del self.initial_weights

    def call(self, x, mask=None):
        return self.gamma * x

    def get_config(self):
        config = {"axis": self.axis}
        base_config = super(Scale, self).get_config()
        return dict(list(base_config.items()) + list(config.items()))


class SubPixelUpscaling(Layer):
    # pylint: disable=C0103
    """ Sub-pixel convolutional upscaling layer based on the paper "Real-Time
    Single Image and Video Super-Resolution Using an Efficient Sub-Pixel
    Convolutional Neural Network" (https://arxiv.org/abs/1609.05158).
    This layer requires a Convolution2D prior to it, having output filters
    computed according to the formula :
        filters = k * (scale_factor * scale_factor)
        where k = a user defined number of filters (generally larger than 32)
              scale_factor = the upscaling factor (generally 2)
    This layer performs the depth to space operation on the convolution
    filters, and returns a tensor with the size as defined below.
    # Example :
    ```python
        # A standard subpixel upscaling block
        x = Convolution2D(256, 3, 3, padding="same", activation="relu")(...)
        u = SubPixelUpscaling(scale_factor=2)(x)
        [Optional]
        x = Convolution2D(256, 3, 3, padding="same", activation="relu")(u)
    ```
        In practice, it is useful to have a second convolution layer after the
        SubPixelUpscaling layer to speed up the learning process.
        However, if you are stacking multiple SubPixelUpscaling blocks,
        it may increase the number of parameters greatly, so the Convolution
        layer after SubPixelUpscaling layer can be removed.
    # Arguments
        scale_factor: Upscaling factor.
        data_format: Can be None, "channels_first" or "channels_last".
    # Input shape
        4D tensor with shape:
        `(samples, k * (scale_factor * scale_factor) channels, rows, cols)`
            if data_format="channels_first"
        or 4D tensor with shape:
        `(samples, rows, cols, k * (scale_factor * scale_factor) channels)`
            if data_format="channels_last".
    # Output shape
        4D tensor with shape:
        `(samples, k channels, rows * scale_factor, cols * scale_factor))`
            if data_format="channels_first"
        or 4D tensor with shape:
        `(samples, rows * scale_factor, cols * scale_factor, k channels)`
            if data_format="channels_last".
    """

    def __init__(self, scale_factor=2, data_format=None, **kwargs):
        super(SubPixelUpscaling, self).__init__(**kwargs)

        self.scale_factor = scale_factor
        self.data_format = K.normalize_data_format(data_format)

    def build(self, input_shape):
        pass

    def call(self, x, mask=None):
        y = self.depth_to_space(x, self.scale_factor, self.data_format)
        return y

    def compute_output_shape(self, input_shape):
        if self.data_format == "channels_first":
            b, k, r, c = input_shape
            return (b,
                    k // (self.scale_factor ** 2),
                    r * self.scale_factor,
                    c * self.scale_factor)
        b, r, c, k = input_shape
        return (b,
                r * self.scale_factor,
                c * self.scale_factor,
                k // (self.scale_factor ** 2))

    @classmethod
    def depth_to_space(cls, ipt, scale, data_format=None):
        """ Uses phase shift algorithm to convert channels/depth
            for spatial resolution """
        if data_format is None:
            data_format = K.image_data_format()
        data_format = data_format.lower()
        ipt = cls._preprocess_conv2d_input(ipt, data_format)
        out = tf.depth_to_space(ipt, scale)
        out = cls._postprocess_conv2d_output(out, data_format)
        return out

    @staticmethod
    def _postprocess_conv2d_output(x, data_format):
        """Transpose and cast the output from conv2d if needed.
        # Arguments
            x: A tensor.
            data_format: string, `"channels_last"` or `"channels_first"`.
        # Returns
            A tensor.
        """

        if data_format == "channels_first":
            x = tf.transpose(x, (0, 3, 1, 2))

        if K.floatx() == "float64":
            x = tf.cast(x, "float64")
        return x

    @staticmethod
    def _preprocess_conv2d_input(x, data_format):
        """Transpose and cast the input before the conv2d.
        # Arguments
            x: input tensor.
            data_format: string, `"channels_last"` or `"channels_first"`.
        # Returns
            A tensor.
        """
        if K.dtype(x) == "float64":
            x = tf.cast(x, "float32")
        if data_format == "channels_first":
            # TF uses the last dimension as channel dimension,
            # instead of the 2nd one.
            # TH input shape: (samples, input_depth, rows, cols)
            # TF input shape: (samples, rows, cols, input_depth)
            x = tf.transpose(x, (0, 2, 3, 1))
        return x

    def get_config(self):
        config = {"scale_factor": self.scale_factor,
                  "data_format": self.data_format}
        base_config = super(SubPixelUpscaling, self).get_config()
        return dict(list(base_config.items()) + list(config.items()))


class ReflectionPadding2D(Layer):
    """Reflection-padding layer for 2D input (e.g. picture).
    This layer can add rows and columns
    at the top, bottom, left and right side of an image tensor.
    Input shape:  ONLY WORKS ON CHANNELS LAST NOW
      4D tensor with shape:
      - If `data_format` is `"channels_last"`:
          `(batch, rows, cols, channels)`
      - If `data_format` is `"channels_first"`:
          `(batch, channels, rows, cols)`
    Output shape:
      4D tensor with shape:
      - If `data_format` is `"channels_last"`:
          `(batch, padded_rows, padded_cols, channels)`
      - If `data_format` is `"channels_first"`:
          `(batch, channels, padded_rows, padded_cols)`
    """
    def __init__(self, stride=2, kernel_size=5, **kwargs):
        '''
        # Arguments
            stride: stride of following convolution (2)
            kernel_size: kernel size of following convolution (5,5)
        '''
        self.stride = stride
        self.kernel_size = kernel_size
        super(ReflectionPadding2D, self).__init__(**kwargs)

    def build(self, input_shape):
        self.input_spec = [InputSpec(shape=input_shape)]
        super(ReflectionPadding2D, self).build(input_shape)

    def compute_output_shape(self, input_shape):
        """ If you are using "channels_last" configuration"""
        input_shape = self.input_spec[0].shape
        in_width, in_height = input_shape[2], input_shape[1]
        kernel_width, kernel_height = self.kernel_size, self.kernel_size

        if (in_height % self.stride) == 0:
            padding_height = max(kernel_height - self.stride, 0)
        else:
            padding_height = max(kernel_height - (in_height % self.stride), 0)
        if (in_width % self.stride) == 0:
            padding_width = max(kernel_width - self.stride, 0)
        else:
            padding_width = max(kernel_width- (in_width % self.stride), 0)

        return (input_shape[0],
                input_shape[1] + padding_height,
                input_shape[2] + padding_width,
                input_shape[3])

    def call(self, x):
        input_shape = self.input_spec[0].shape
        in_width, in_height = input_shape[2], input_shape[1]
        kernel_width, kernel_height = self.kernel_size, self.kernel_size

        if (in_height % self.stride) == 0:
            padding_height = max(kernel_height - self.stride, 0)
        else:
            padding_height = max(kernel_height - (in_height % self.stride), 0)
        if (in_width % self.stride) == 0:
            padding_width = max(kernel_width - self.stride, 0)
        else:
            padding_width = max(kernel_width- (in_width % self.stride), 0)

        padding_top = padding_height // 2
        padding_bot = padding_height - padding_top
        padding_left = padding_width // 2
        padding_right = padding_width - padding_left

<<<<<<< HEAD
        return tf.pad(x, [[0, 0],
=======
        return pad(x, [[0,0],
>>>>>>> 0867cc80
                          [padding_top, padding_bot],
                          [padding_left, padding_right],
                          [0, 0]], 'REFLECT')

    def get_config(self):
        config = {'stride': self.stride,
                  'kernel_size': self.kernel_size}
        base_config = super(ReflectionPadding2D, self).get_config()
        return dict(list(base_config.items()) + list(config.items()))


class GlobalMinPooling2D(_GlobalPooling2D):
    """Global minimum pooling operation for spatial data.
    # Arguments
        data_format: A string,
            one of `channels_last` (default) or `channels_first`.
            The ordering of the dimensions in the inputs.
            `channels_last` corresponds to inputs with shape
            `(batch, height, width, channels)` while `channels_first`
            corresponds to inputs with shape
            `(batch, channels, height, width)`.
            It defaults to the `image_data_format` value found in your
            Keras config file at `~/.keras/keras.json`.
            If you never set it, then it will be "channels_last".
    # Input shape
        - If `data_format='channels_last'`:
            4D tensor with shape:
            `(batch_size, rows, cols, channels)`
        - If `data_format='channels_first'`:
            4D tensor with shape:
            `(batch_size, channels, rows, cols)`
    # Output shape
        2D tensor with shape:
        `(batch_size, channels)`
    """

    def call(self, inputs):
        if self.data_format == 'channels_last':
            pooled = K.min(inputs, axis=[1, 2])
        else:
            pooled = K.min(inputs, axis=[2, 3])
        return pooled


class GlobalStdDevPooling2D(_GlobalPooling2D):
    """Global standard deviation pooling operation for spatial data.
    # Arguments
        data_format: A string,
            one of `channels_last` (default) or `channels_first`.
            The ordering of the dimensions in the inputs.
            `channels_last` corresponds to inputs with shape
            `(batch, height, width, channels)` while `channels_first`
            corresponds to inputs with shape
            `(batch, channels, height, width)`.
            It defaults to the `image_data_format` value found in your
            Keras config file at `~/.keras/keras.json`.
            If you never set it, then it will be "channels_last".
    # Input shape
        - If `data_format='channels_last'`:
            4D tensor with shape:
            `(batch_size, rows, cols, channels)`
        - If `data_format='channels_first'`:
            4D tensor with shape:
            `(batch_size, channels, rows, cols)`
    # Output shape
        2D tensor with shape:
        `(batch_size, channels)`
    """

    def call(self, inputs):
        if self.data_format == 'channels_last':
            pooled = K.std(inputs, axis=[1, 2])
        else:
            pooled = K.std(inputs, axis=[2, 3])
        return pooled

# Update layers into Keras custom objects
for name, obj in inspect.getmembers(sys.modules[__name__]):
    if inspect.isclass(obj) and obj.__module__ == __name__:
        get_custom_objects().update({name: obj})<|MERGE_RESOLUTION|>--- conflicted
+++ resolved
@@ -340,14 +340,10 @@
         padding_left = padding_width // 2
         padding_right = padding_width - padding_left
 
-<<<<<<< HEAD
-        return tf.pad(x, [[0, 0],
-=======
         return pad(x, [[0,0],
->>>>>>> 0867cc80
-                          [padding_top, padding_bot],
-                          [padding_left, padding_right],
-                          [0, 0]], 'REFLECT')
+                       [padding_top, padding_bot],
+                       [padding_left, padding_right],
+                       [0, 0]], 'REFLECT')
 
     def get_config(self):
         config = {'stride': self.stride,
