--- conflicted
+++ resolved
@@ -133,11 +133,7 @@
         return [(name, getattr(self, name)) for name in names]
 
     def __call__(self, parser, namespace, values, option_string=None):
-<<<<<<< HEAD
-        pass
-=======
         setattr(namespace, self.dest, values)
->>>>>>> 6acd3a0d
 
 
 class FullPaths(argparse.Action):  # pylint: disable=too-few-public-methods
@@ -570,53 +566,28 @@
                               "default": "Masked",
                               "help": "Converter to use"})
         argument_list.append({"opts": ("-b", "--blur-size"),
-<<<<<<< HEAD
-<<<<<<< HEAD
                               "type": float,
+                              "action": Slider,
+                              "min_max": (0.0, 256.0),
+                              "rounding": 0.1,
                               "default": 2.0,
-                              "help": "Blur size. (Masked converter only)"})
+                              "help": "Blur size for smoothing the transition "
+                                      "between the swapped face and the "
+                                      "background image. Integer values will blur "
+                                      "x pixels, fractions will blur x% of the "
+                                      "face area"})
         argument_list.append({"opts": ("-e", "--erosion-kernel-size"),
                               "dest": "erosion_kernel_size",
                               "type": float,
+                              "action": Slider,
+                              "min_max": (-100.0, 100.0),
+                              "rounding": 0.1,
                               "default": 0.0,
                               "help": "Erosion kernel size. Positive values "
                                       "apply erosion which reduces the edge "
                                       "of the swapped face. Negative values "
                                       "apply dilation which allows the "
-                                      "swapped face to cover more space. "
-                                      "(Masked converter only)"})
-=======
-                              "type": int,
-                              "action": Slider,
-                              "min_max": (0, 256),
-                              "rounding": 1,
-                              "default": 2,
-                              "help": "Blur size. (Masked converter only)"})
-        argument_list.append({"opts": ("-e", "--erosion-kernel-size"),
-                              "dest": "erosion_kernel_size",
-=======
-                              "type": int,
-                              "action": Slider,
-                              "min_max": (0, 256),
-                              "rounding": 1,
-                              "default": 2,
-                              "help": "Blur size. (Masked converter only)"})
-        argument_list.append({"opts": ("-e", "--erosion-kernel-size"),
-                              "dest": "erosion_kernel_size",
->>>>>>> 6acd3a0d
-                              "type": int,
-                              "action": Slider,
-                              "min_max": (-100, 100),
-                              "rounding": 1,
-                              "default": 0,
-                              "help": "Erosion kernel size. Positive values apply erosion which "
-                                      "reduces the edge of the swapped face. Negative values "
-                                      "apply dilation which allows the swapped face to cover more "
-                                      "space. (Masked converter only)"})
-<<<<<<< HEAD
->>>>>>> train_refactor
-=======
->>>>>>> 6acd3a0d
+                                      "swapped face to cover more space. "})
         argument_list.append({"opts": ("-M", "--mask-type"),
                               "type": str.lower,
                               "dest": "mask_type",
@@ -751,10 +722,7 @@
                               "action": Slider,
                               "min_max": (2, 256),
                               "rounding": 2,
-<<<<<<< HEAD
-=======
                               "dest": "batch_size",
->>>>>>> 6acd3a0d
                               "default": 64,
                               "help": "Batch size, as a power of 2 (64, 128, 256, etc)"})
         argument_list.append({"opts": ("-it", "--iterations"),
