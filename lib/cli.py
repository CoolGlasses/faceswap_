--- conflicted
+++ resolved
@@ -541,7 +541,6 @@
                               "help": "Serializer for alignments file. If yaml is chosen and not "
                                       "available, then json will be used as the default "
                                       "fallback."})
-<<<<<<< HEAD
         argument_list.append({"opts": ("-D", "--detector"),
                               "action": Radio,
                               "type": str.lower,
@@ -554,7 +553,7 @@
                                       "\nL|cv2-dnn: A CPU only extractor which is the least "
                                       "reliable and least resource intensive. Use this if not "
                                       "using a GPU and time is important."
-                                      "\nL|mtcnn: Good detector. Fast on GPU, slow on CPU. Uses "
+                                      "\nL|mtcnn: Good detector. Fast on CPU, faster on GPU. Uses "
                                       "fewer resources than other GPU detectors but can often "
                                       "return more false positives."
                                       "\nL|s3fd: Best detector. Fast on GPU, slow on CPU. Can "
@@ -584,38 +583,6 @@
                                       "\nL|vgg-clear: "
                                       "\nL|vgg-obstructed: "
                                       "\nL|unet-dfl: "})
-=======
-        argument_list.append({
-            "opts": ("-D", "--detector"),
-            "action": Radio,
-            "type": str.lower,
-            "choices":  PluginLoader.get_available_extractors("detect"),
-            "default": default_detector,
-            "group": "Plugins",
-            "help": "R|Detector to use. Some of these have configurable settings in "
-                    "'/config/extract.ini' or 'Settings > Configure Extract Plugins':"
-                    "\nL|cv2-dnn: A CPU only extractor, is the least reliable, but uses least "
-                    "resources and runs fast on CPU. Use this if not using a GPU and time is "
-                    "important."
-                    "\nL|mtcnn: Fast on CPU, Faster on GPU. Uses far fewer resources than other "
-                    "GPU detectors but can often return more false positives."
-                    "\nL|s3fd: Fast on GPU, slow on CPU. Can detect more faces and "
-                    "fewer false positives than other GPU detectors, but is a lot more resource "
-                    "intensive."})
-        argument_list.append({
-            "opts": ("-A", "--aligner"),
-            "action": Radio,
-            "type": str.lower,
-            "choices": PluginLoader.get_available_extractors("align"),
-            "default": default_aligner,
-            "group": "Plugins",
-            "help": "R|Aligner to use."
-                    "\nL|cv2-dnn: A cpu only CNN based landmark detector. Faster, less "
-                    "resource intensive, but less accurate. Only use this if not using a gpu "
-                    " and time is important."
-                    "\nL|fan: Face Alignment Network. Best aligner. GPU "
-                    "heavy, slow when not running on GPU"})
->>>>>>> d7596312
         argument_list.append({"opts": ("-nm", "--normalization"),
                               "action": Radio,
                               "type": str.lower,
