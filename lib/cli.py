#!/usr/bin/env python3
""" Command Line Arguments """

# pylint: disable=too-many-lines

import argparse
import logging
import os
import platform
import re
import sys
import textwrap

from importlib import import_module

from lib.logger import crash_log, log_setup
from lib.utils import FaceswapError, safe_shutdown
from lib.model.masks import get_available_masks, get_default_mask
from plugins.plugin_loader import PluginLoader

logger = logging.getLogger(__name__)  # pylint: disable=invalid-name


class ScriptExecutor():
    """ Loads the relevant script modules and executes the script.
        This class is initialised in each of the argparsers for the relevant
        command, then execute script is called within their set_default
        function. """

    def __init__(self, command, subparsers=None):
        self.command = command.lower()
        self.subparsers = subparsers

    def import_script(self):
        """ Only import a script's modules when running that script."""
        self.test_for_tf_version()
        self.test_for_gui()
        cmd = os.path.basename(sys.argv[0])
        src = "tools" if cmd == "tools.py" else "scripts"
        mod = ".".join((src, self.command.lower()))
        module = import_module(mod)
        script = getattr(module, self.command.title())
        return script

    @staticmethod
    def test_for_tf_version():
        """ Check that the minimum required Tensorflow version is installed """
        min_ver = 1.12
        max_ver = 1.13
        try:
            import tensorflow as tf
        except ImportError:
            raise FaceswapError("Tensorflow is a requirement but is not installed on your system.")
        tf_ver = float(".".join(tf.__version__.split(".")[:2]))
        if tf_ver < min_ver:
            raise FaceswapError("The minimum supported Tensorflow is version {} but you have "
                                "version {} installed. Please upgrade Tensorflow.".format(
                                    min_ver, tf_ver))
        if tf_ver > max_ver:
            raise FaceswapError("The maximumum supported Tensorflow is version {} but you have "
                                "version {} installed. Please downgrade Tensorflow.".format(
                                    max_ver, tf_ver))
        logger.debug("Installed Tensorflow Version: %s", tf_ver)

    def test_for_gui(self):
        """ If running the gui, check the prerequisites """
        if self.command != "gui":
            return
        self.test_tkinter()
        self.check_display()

    @staticmethod
    def test_tkinter():
        """ If the user is running the GUI, test whether the
            tkinter app is available on their machine. If not
            exit gracefully.

            This avoids having to import every tk function
            within the GUI in a wrapper and potentially spamming
            traceback errors to console """

        try:
            # pylint: disable=unused-variable
            import tkinter  # noqa pylint: disable=unused-import
        except ImportError:
            logger.error(
                "It looks like TkInter isn't installed for your OS, so "
                "the GUI has been disabled. To enable the GUI please "
                "install the TkInter application. You can try:")
            logger.info("Anaconda: conda install tk")
            logger.info("Windows/macOS: Install ActiveTcl Community Edition from "
                        "http://www.activestate.com")
            logger.info("Ubuntu/Mint/Debian: sudo apt install python3-tk")
            logger.info("Arch: sudo pacman -S tk")
            logger.info("CentOS/Redhat: sudo yum install tkinter")
            logger.info("Fedora: sudo dnf install python3-tkinter")
            raise FaceswapError("TkInter not found")

    @staticmethod
    def check_display():
        """ Check whether there is a display to output the GUI. If running on
            Windows then assume not running in headless mode """
        if not os.environ.get("DISPLAY", None) and os.name != "nt":
            if platform.system() == "Darwin":
                logger.info("macOS users need to install XQuartz. "
                            "See https://support.apple.com/en-gb/HT201341")
            raise FaceswapError("No display detected. GUI mode has been disabled.")

    def execute_script(self, arguments):
        """ Run the script for called command """
        is_gui = hasattr(arguments, "redirect_gui") and arguments.redirect_gui
        log_setup(arguments.loglevel, arguments.logfile, self.command, is_gui)
        logger.debug("Executing: %s. PID: %s", self.command, os.getpid())
        if hasattr(arguments, "amd") and arguments.amd:
            plaidml_found = self.setup_amd(arguments.loglevel)
            if not plaidml_found:
                safe_shutdown()
                exit(1)
        try:
            script = self.import_script()
            process = script(arguments)
            process.process()
        except FaceswapError as err:
            for line in str(err).splitlines():
                logger.error(line)
            crash_file = crash_log()
            logger.info("To get more information on this error see the crash report written to "
                        "'%s'", crash_file)
        except KeyboardInterrupt:  # pylint: disable=try-except-raise
            raise
        except SystemExit:
            pass
        except Exception:  # pylint: disable=broad-except
            crash_file = crash_log()
            logger.exception("Got Exception on main handler:")
            logger.critical("An unexpected crash has occurred. Crash report written to '%s'. "
                            "Please verify you are running the latest version of faceswap "
                            "before reporting", crash_file)

        finally:
            safe_shutdown()

    @staticmethod
    def setup_amd(loglevel):
        """ Test for plaidml and setup for AMD """
        logger.debug("Setting up for AMD")
        try:
            import plaidml  # noqa pylint:disable=unused-import
        except ImportError:
            logger.error("PlaidML not found. Run `pip install plaidml-keras` for AMD support")
            return False
        from lib.plaidml_tools import setup_plaidml
        setup_plaidml(loglevel)
        logger.debug("setup up for PlaidML")
        return True


class Radio(argparse.Action):  # pylint: disable=too-few-public-methods
    """ Adds support for the GUI Radio buttons

        Just a wrapper class to tell the gui to use radio buttons instead of combo boxes
        """
    def __init__(self, option_strings, dest, nargs=None, **kwargs):
        if nargs is not None:
            raise ValueError("nargs not allowed")
        super().__init__(option_strings, dest, **kwargs)

    def __call__(self, parser, namespace, values, option_string=None):
        setattr(namespace, self.dest, values)


class Slider(argparse.Action):  # pylint: disable=too-few-public-methods
    """ Adds support for the GUI slider

        An additional option 'min_max' must be provided containing tuple of min and max accepted
        values.

        'rounding' sets the decimal places for floats or the step interval for ints.
        """
    def __init__(self, option_strings, dest, nargs=None, min_max=None, rounding=None, **kwargs):
        if nargs is not None:
            raise ValueError("nargs not allowed")
        super().__init__(option_strings, dest, **kwargs)
        self.min_max = min_max
        self.rounding = rounding

    def _get_kwargs(self):
        names = ["option_strings",
                 "dest",
                 "nargs",
                 "const",
                 "default",
                 "type",
                 "choices",
                 "help",
                 "metavar",
                 "min_max",  # Tuple containing min and max values of scale
                 "rounding"]  # Decimal places to round floats to or step interval for ints
        return [(name, getattr(self, name)) for name in names]

    def __call__(self, parser, namespace, values, option_string=None):
        setattr(namespace, self.dest, values)


class FullPaths(argparse.Action):  # pylint: disable=too-few-public-methods
    """ Expand user- and relative-paths """
    def __call__(self, parser, namespace, values, option_string=None):
        if isinstance(values, (list, tuple)):
            vals = [os.path.abspath(os.path.expanduser(val)) for val in values]
        else:
            vals = os.path.abspath(os.path.expanduser(values))
        setattr(namespace, self.dest, vals)


class DirFullPaths(FullPaths):
    """ Class that gui uses to determine if you need to open a directory """
    # pylint: disable=too-few-public-methods,unnecessary-pass
    pass


class FileFullPaths(FullPaths):
    """
    Class that gui uses to determine if you need to open a file.

    see lib/gui/utils.py FileHandler for current GUI filetypes
    """
    # pylint: disable=too-few-public-methods
    def __init__(self, option_strings, dest, nargs=None, filetypes=None, **kwargs):
        super().__init__(option_strings, dest, nargs, **kwargs)
        self.filetypes = filetypes

    def _get_kwargs(self):
        names = ["option_strings",
                 "dest",
                 "nargs",
                 "const",
                 "default",
                 "type",
                 "choices",
                 "help",
                 "metavar",
                 "filetypes"]
        return [(name, getattr(self, name)) for name in names]


class FilesFullPaths(FileFullPaths):  # pylint: disable=too-few-public-methods
    """ Class that the gui uses to determine that the input can take multiple files as an input.
        Inherits functionality from FileFullPaths
        Has the effect of giving the user 2 Open Dialogue buttons in the gui """
    pass


class DirOrFileFullPaths(FileFullPaths):  # pylint: disable=too-few-public-methods
    """ Class that the gui uses to determine that the input can take a folder or a filename.
        Inherits functionality from FileFullPaths
        Has the effect of giving the user 2 Open Dialogue buttons in the gui """
    pass


class SaveFileFullPaths(FileFullPaths):
    """
    Class that gui uses to determine if you need to save a file.

    see lib/gui/utils.py FileHandler for current GUI filetypes
    """
    # pylint: disable=too-few-public-methods,unnecessary-pass
    pass


class ContextFullPaths(FileFullPaths):
    """
    Class that gui uses to determine if you need to open a file or a
    directory based on which action you are choosing

    To use ContextFullPaths the action_option item should indicate which
    cli option dictates the context of the filesystem dialogue

    Bespoke actions are then set in lib/gui/utils.py FileHandler
    """
    # pylint: disable=too-few-public-methods, too-many-arguments
    def __init__(self, option_strings, dest, nargs=None, filetypes=None,
                 action_option=None, **kwargs):
        if nargs is not None:
            raise ValueError("nargs not allowed")
        super(ContextFullPaths, self).__init__(option_strings, dest,
                                               filetypes=None, **kwargs)
        self.action_option = action_option
        self.filetypes = filetypes

    def _get_kwargs(self):
        names = ["option_strings",
                 "dest",
                 "nargs",
                 "const",
                 "default",
                 "type",
                 "choices",
                 "help",
                 "metavar",
                 "filetypes",
                 "action_option"]
        return [(name, getattr(self, name)) for name in names]


class FullHelpArgumentParser(argparse.ArgumentParser):
    """ Identical to the built-in argument parser, but on error it
        prints full help message instead of just usage information """
    def error(self, message):
        self.print_help(sys.stderr)
        args = {"prog": self.prog, "message": message}
        self.exit(2, "%(prog)s: error: %(message)s\n" % args)


class SmartFormatter(argparse.HelpFormatter):
    """ Smart formatter for allowing raw formatting in help
        text and lists in the helptext

        To use: prefix the help item with "R|" to overide
        default formatting. List items can be marked with "L|"
        at the start of a newline

        adapted from: https://stackoverflow.com/questions/3853722 """

    def __init__(self,
                 prog,
                 indent_increment=2,
                 max_help_position=24,
                 width=None):

        super().__init__(prog, indent_increment, max_help_position, width)
        self._whitespace_matcher_limited = re.compile(r'[ \r\f\v]+', re.ASCII)

    def _split_lines(self, text, width):
        if text.startswith("R|"):
            text = self._whitespace_matcher_limited.sub(' ', text).strip()[2:]
            output = list()
            for txt in text.splitlines():
                indent = ""
                if txt.startswith("L|"):
                    indent = "    "
                    txt = "  - {}".format(txt[2:])
                output.extend(textwrap.wrap(txt, width, subsequent_indent=indent))
            return output
        return argparse.HelpFormatter._split_lines(self, text, width)


class FaceSwapArgs():
    """ Faceswap argument parser functions that are universal
        to all commands. Should be the parent function of all
        subsequent argparsers """
    def __init__(self, subparser, command,
                 description="default", subparsers=None):

        self.global_arguments = self.get_global_arguments()
        self.argument_list = self.get_argument_list()
        self.optional_arguments = self.get_optional_arguments()
        if not subparser:
            return

        self.parser = self.create_parser(subparser, command, description)

        self.add_arguments()

        script = ScriptExecutor(command, subparsers)
        self.parser.set_defaults(func=script.execute_script)

    @staticmethod
    def get_argument_list():
        """ Put the arguments in a list so that they are accessible from both
            argparse and gui override for command specific arguments """
        argument_list = []
        return argument_list

    @staticmethod
    def get_optional_arguments():
        """ Put the arguments in a list so that they are accessible from both
            argparse and gui. This is used for when there are sub-children
            (e.g. convert and extract) Override this for custom arguments """
        argument_list = []
        return argument_list

    @staticmethod
    def get_global_arguments():
        """ Arguments that are used in ALL parts of Faceswap
            DO NOT override this """
        global_args = list()
        global_args.append({"opts": ("-amd", "--amd"),
                            "action": "store_true",
                            "dest": "amd",
                            "default": False,
                            "help": "AMD GPU users must enable this option for PlaidML support"})
        global_args.append({"opts": ("-C", "--configfile"),
                            "action": FileFullPaths,
                            "filetypes": "ini",
                            "type": str,
                            "help": "Optionally overide the saved config with the path to a "
                                    "custom config file."})
        global_args.append({"opts": ("-L", "--loglevel"),
                            "type": str.upper,
                            "dest": "loglevel",
                            "default": "INFO",
                            "choices": ("INFO", "VERBOSE", "DEBUG", "TRACE"),
                            "help": "Log level. Stick with INFO or VERBOSE unless you need to "
                                    "file an error report. Be careful with TRACE as it will "
                                    "generate a lot of data"})
        global_args.append({"opts": ("-LF", "--logfile"),
                            "action": SaveFileFullPaths,
                            "filetypes": 'log',
                            "type": str,
                            "dest": "logfile",
                            "help": "Path to store the logfile. Leave blank to store in the "
                                    "faceswap folder",
                            "default": None})
        # This is a hidden argument to indicate that the GUI is being used,
        # so the preview window should be redirected Accordingly
        global_args.append({"opts": ("-gui", "--gui"),
                            "action": "store_true",
                            "dest": "redirect_gui",
                            "default": False,
                            "help": argparse.SUPPRESS})
        return global_args

    @staticmethod
    def create_parser(subparser, command, description):
        """ Create the parser for the selected command """
        parser = subparser.add_parser(
            command,
            help=description,
            description=description,
            epilog="Questions and feedback: https://faceswap.dev/forum",
            formatter_class=SmartFormatter)
        return parser

    def add_arguments(self):
        """ Parse the arguments passed in from argparse """
        options = self.global_arguments + self.argument_list + self.optional_arguments
        for option in options:
            args = option["opts"]
            kwargs = {key: option[key]
                      for key in option.keys() if key != "opts"}
            self.parser.add_argument(*args, **kwargs)


class ExtractConvertArgs(FaceSwapArgs):
    """ This class is used as a parent class to capture arguments that
        will be used in both the extract and convert process.

        Arguments that can be used in both of these processes should be
        placed here, but no further processing should be done. This class
        just captures arguments """

    @staticmethod
    def get_argument_list():
        """ Put the arguments in a list so that they are accessible from both
        argparse and gui """
        argument_list = list()
        argument_list.append({"opts": ("-i", "--input-dir"),
                              "action": DirOrFileFullPaths,
                              "filetypes": "video",
                              "dest": "input_dir",
                              "required": True,
                              "help": "Input directory or video. Either a directory containing "
                                      "the image files you wish to process or path to a video "
                                      "file. NB: This should be the source video/frames NOT the "
                                      "source faces."})
        argument_list.append({"opts": ("-o", "--output-dir"),
                              "action": DirFullPaths,
                              "dest": "output_dir",
                              "required": True,
                              "help": "Output directory. This is where the converted files will "
                                      "be saved."})
        argument_list.append({"opts": ("-al", "--alignments"),
                              "action": FileFullPaths,
                              "filetypes": "alignments",
                              "type": str,
                              "dest": "alignments_path",
                              "help": "Optional path to an alignments file."})
        argument_list.append({"opts": ("-l", "--ref_threshold"),
                              "action": Slider,
                              "min_max": (0.01, 0.99),
                              "rounding": 2,
                              "type": float,
                              "dest": "ref_threshold",
                              "default": 0.4,
                              "help": "Threshold for positive face recognition. For use with "
                                      "nfilter or filter. Lower values are stricter. NB: Using "
                                      "face filter will significantly decrease extraction speed."})
        argument_list.append({"opts": ("-n", "--nfilter"),
                              "action": FilesFullPaths,
                              "filetypes": "image",
                              "dest": "nfilter",
                              "nargs": "+",
                              "default": None,
                              "help": "Reference image for the persons you do not want to "
                                      "process. Should be a front portrait with a single person "
                                      "in the image. Multiple images can be added space "
                                      "separated. NB: Using face filter will significantly "
                                      "decrease extraction speed."})
        argument_list.append({"opts": ("-f", "--filter"),
                              "action": FilesFullPaths,
                              "filetypes": "image",
                              "dest": "filter",
                              "nargs": "+",
                              "default": None,
                              "help": "Reference images for the person you want to process. "
                                      "Should be a front portrait with a single person in the "
                                      "image. Multiple images can be added space separated. NB: "
                                      "Using face filter will significantly decrease extraction "
                                      "speed."})
        return argument_list


class ExtractArgs(ExtractConvertArgs):
    """ Class to parse the command line arguments for extraction.
        Inherits base options from ExtractConvertArgs where arguments
        that are used for both extract and convert should be placed """

    @staticmethod
    def get_optional_arguments():
        """ Put the arguments in a list so that they are accessible from both
        argparse and gui """
        argument_list = []
        argument_list.append({"opts": ("--serializer", ),
                              "type": str.lower,
                              "dest": "serializer",
                              "default": "json",
                              "choices": ("json", "pickle", "yaml"),
                              "help": "Serializer for alignments file. If "
                                      "yaml is chosen and not available, then "
                                      "json will be used as the default "
                                      "fallback."})
        argument_list.append({
            "opts": ("-D", "--detector"),
            "action": Radio,
            "type": str.lower,
            "choices":  PluginLoader.get_available_extractors("detect"),
            "default": "mtcnn",
            "help": "R|Detector to use. NB: Unless stated, all aligners will run on CPU for AMD "
                    "GPUs. Some of these have configurable settings in "
                    "'/config/extract.ini' or 'Edit > Configure Extract Plugins':"
                    "\nL|'cv2-dnn': A CPU only extractor, is the least reliable, but uses least "
                    "resources and runs fast on CPU. Use this if not using a GPU and time is "
                    "important."
                    "\nL|'mtcnn': Fast on GPU, slow on CPU. Uses fewer resources than other GPU "
                    "detectors but can often return more false positives."
                    "\nL|'s3fd': Fast on GPU, slow on CPU. Can detect more faces and fewer false "
                    "positives than other GPU detectors, but is a lot more resource intensive."})
        argument_list.append({
            "opts": ("-A", "--aligner"),
            "action": Radio,
            "type": str.lower,
            "choices": PluginLoader.get_available_extractors("align"),
            "default": "fan",
            "help": "R|Aligner to use. NB: Unless stated, all aligners will run on CPU for AMD "
                    "GPUs."
                    "\nL|'cv2-dnn': A cpu only CNN based landmark detector. Faster, less "
                    "resource intensive, but less accurate. Only use this if not using a gpu "
                    " and time is important."
                    "\nL|'fan': Face Alignment Network. Best aligner. GPU heavy, slow when not "
                    "running on GPU"
                    "\nL|'fan-amd': Face Alignment Network. Uses Keras backend to support AMD "
                    "Cards. Best aligner. GPU heavy, slow when not running on GPU"})
        argument_list.append({"opts": ("-nm", "--normalization"),
                              "action": Radio,
                              "type": str.lower,
                              "dest": "normalization",
                              "choices": ["none", "clahe", "hist", "mean"],
                              "default": "none",
                              "help": "R|Performing normalization can help the aligner better "
                                      "align faces with difficult lighting conditions at an "
                                      "extraction speed cost. Different methods will yield "
                                      "different results on different sets."
                                      "\nL|'none': Don't perform normalization on the face."
                                      "\nL|'clahe': Perform Contrast Limited Adaptive Histogram "
                                      "Equalization on the face."
                                      "\nL|'hist': Equalize the histograms on the RGB channels."
                                      "\nL|'mean': Normalize the face colors to the mean."})
        argument_list.append({"opts": ("-r", "--rotate-images"),
                              "type": str,
                              "dest": "rotate_images",
                              "default": None,
                              "help": "If a face isn't found, rotate the "
                                      "images to try to find a face. Can find "
                                      "more faces at the cost of extraction "
                                      "speed. Pass in a single number to use "
                                      "increments of that size up to 360, or "
                                      "pass in a list of numbers to enumerate "
                                      "exactly what angles to check"})
        argument_list.append({"opts": ("-bt", "--blur-threshold"),
                              "type": float,
                              "action": Slider,
                              "min_max": (0.0, 100.0),
                              "rounding": 1,
                              "dest": "blur_thresh",
                              "default": 0.0,
                              "help": "Automatically discard images blurrier than the specified "
                                      "threshold. Discarded images are moved into a \"blurry\" "
                                      "sub-folder. Lower values allow more blur. Set to 0.0 to "
                                      "turn off."})
        argument_list.append({"opts": ("-sp", "--singleprocess"),
                              "action": "store_true",
                              "default": False,
                              "help": "Don't run extraction in parallel. Will run detection first "
                                      "then alignment (2 passes). Useful if VRAM is at a premium. "
                                      "Only has an effect if both the aligner and detector use "
                                      "the GPU, otherwise this is automatically off. NB: AMD "
                                      "cards do not support parallel processing, so if both "
                                      "aligner and detector use an AMD GPU this will "
                                      "automatically be enabled."})
        argument_list.append({"opts": ("-sz", "--size"),
                              "type": int,
                              "action": Slider,
                              "min_max": (128, 512),
                              "default": 256,
                              "rounding": 64,
                              "help": "The output size of extracted faces. Make sure that the "
                                      "model you intend to train supports your required size. "
                                      "This will only need to be changed for hi-res models."})
        argument_list.append({"opts": ("-min", "--min-size"),
                              "type": int,
                              "action": Slider,
                              "dest": "min_size",
                              "min_max": (0, 1080),
                              "default": 0,
                              "rounding": 20,
                              "help": "Filters out faces detected below this size. Length, in "
                                      "pixels across the diagonal of the bounding box. Set to 0 "
                                      "for off"})
        argument_list.append({"opts": ("-een", "--extract-every-n"),
                              "type": int,
                              "action": Slider,
                              "dest": "extract_every_n",
                              "min_max": (1, 100),
                              "default": 1,
                              "rounding": 1,
                              "help": "Extract every 'nth' frame. This option will skip frames "
                                      "when extracting faces. For example a value of 1 will "
                                      "extract faces from every frame, a value of 10 will extract "
                                      "faces from every 10th frame."})
        argument_list.append({"opts": ("-s", "--skip-existing"),
                              "action": "store_true",
                              "dest": "skip_existing",
                              "default": False,
                              "help": "Skips frames that have already been "
                                      "extracted and exist in the alignments "
                                      "file"})
        argument_list.append({"opts": ("-sf", "--skip-existing-faces"),
                              "action": "store_true",
                              "dest": "skip_faces",
                              "default": False,
                              "help": "Skip frames that already have "
                                      "detected faces in the alignments "
                                      "file"})
        argument_list.append({"opts": ("-dl", "--debug-landmarks"),
                              "action": "store_true",
                              "dest": "debug_landmarks",
                              "default": False,
                              "help": "Draw landmarks on the ouput faces for "
                                      "debug"})
        argument_list.append({"opts": ("-ae", "--align-eyes"),
                              "action": "store_true",
                              "dest": "align_eyes",
                              "default": False,
                              "help": "Perform extra alignment to ensure "
                                      "left/right eyes are  at the same "
                                      "height"})
        argument_list.append({"opts": ("-si", "--save-interval"),
                              "dest": "save_interval",
                              "type": int,
                              "action": Slider,
                              "min_max": (0, 1000),
                              "rounding": 10,
                              "default": 0,
                              "help": "Automatically save the alignments file after a set amount "
                                      "of frames. Will only save at the end of extracting by "
                                      "default. WARNING: Don't interrupt the script when writing "
                                      "the file because it might get corrupted. Set to 0 to turn "
                                      "off"})
        return argument_list


class ConvertArgs(ExtractConvertArgs):
    """ Class to parse the command line arguments for conversion.
        Inherits base options from ExtractConvertArgs where arguments
        that are used for both extract and convert should be placed """

    @staticmethod
    def get_optional_arguments():
        """ Put the arguments in a list so that they are accessible from both
        argparse and gui """
        argument_list = []
        argument_list.append({"opts": ("-m", "--model-dir"),
                              "action": DirFullPaths,
                              "dest": "model_dir",
                              "required": True,
                              "help": "Model directory. A directory containing the trained model "
                                      "you wish to process."})
        argument_list.append({"opts": ("-a", "--input-aligned-dir"),
                              "action": DirFullPaths,
                              "dest": "input_aligned_dir",
                              "default": None,
                              "help": "Input \"aligned directory\". A "
                                      "directory that should contain the "
                                      "aligned faces extracted from the input "
                                      "files. If you delete faces from this "
                                      "folder, they'll be skipped during "
                                      "conversion. If no aligned dir is "
                                      "specified, all faces will be "
                                      "converted"})
        argument_list.append({"opts": ("-ref", "--reference-video"),
                              "action": FileFullPaths,
                              "dest": "reference_video",
                              "filetypes": "video",
                              "type": str,
                              "help": "Only required if converting from images to video. Provide "
                                      "The original video that the source frames were extracted "
                                      "from (for extracting the fps and audio)."})
        argument_list.append({
            "opts": ("-c", "--color-adjustment"),
            "action": Radio,
            "type": str.lower,
            "dest": "color_adjustment",
            "choices": PluginLoader.get_available_convert_plugins("color", True),
            "default": "avg-color",
            "help": "R|Performs color adjustment to the swapped face. Some of these options have "
                    "configurable settings in '/config/convert.ini' or 'Edit > Configure "
                    "Convert Plugins':"
                    "\nL|avg-color: Adjust the mean of each color channel in the swapped "
                    "reconstruction to equal the mean of the masked area in the orginal image."
                    "\nL|color-transfer: Transfers the color distribution from the source to the "
                    "target image using the mean and standard deviations of the L*a*b* "
                    "color space."
                    "\nL|manual-balance: Manually adjust the balance of the image in a variety of "
                    "color spaces. Best used with the Preview tool to set correct values."
                    "\nL|match-hist: Adjust the histogram of each color channel in the swapped "
                    "reconstruction to equal the histogram of the masked area in the orginal "
                    "image."
                    "\nL|seamless-clone: Use cv2's seamless clone function to remove extreme "
                    "gradients at the mask seam by smoothing colors. Generally does not give "
                    "very satisfactory results."
                    "\nL|none: Don't perform color adjustment."})
        argument_list.append({
            "opts": ("-sc", "--scaling"),
            "action": Radio,
            "type": str.lower,
            "choices": PluginLoader.get_available_convert_plugins("scaling", True),
            "default": "none",
            "help": "R|Performs a scaling process to attempt to get better definition on the "
                    "final swap. Some of these options have configurable settings in "
                    "'/config/convert.ini' or 'Edit > Configure Convert Plugins':"
                    "\nL|sharpen: Perform sharpening on the final face."
                    "\nL|none: Don't perform any scaling operations."})
        argument_list.append({
            "opts": ("-M", "--mask-type"),
            "action": Radio,
            "type": str.lower,
            "dest": "mask_type",
            "choices": get_available_masks() + ["predicted"],
            "default": "predicted",
            "help": "R|Mask to use to replace faces. Blending of the masks can be adjusted in "
                    "'/config/convert.ini' or 'Edit > Configure Convert Plugins':"
                    "\nL|components: An improved face hull mask using a facehull of 8 facial "
                    "parts."
                    "\nL|dfl_full: An improved face hull mask using a facehull of 3 facial parts."
                    "\nL|extended: Based on components mask. Extends the eyebrow points to "
                    "further up the forehead. May perform badly on difficult angles."
                    "\nL|facehull: Face cutout based on landmarks."
                    "\nL|predicted: The predicted mask generated from the model. If the model was "
                    "not trained with a mask then this will fallback to "
                    "'{}'".format(get_default_mask()) +
                    "\nL|none: Don't use a mask."})
        argument_list.append({"opts": ("-w", "--writer"),
                              "action": Radio,
                              "type": str,
                              "choices": PluginLoader.get_available_convert_plugins("writer",
                                                                                    False),
                              "default": "opencv",
                              "help": "R|The plugin to use to output the converted images. The "
                                      "writers are configurable in '/config/convert.ini' or 'Edit "
                                      "> Configure Convert Plugins:'"
                                      "\nL|ffmpeg: [video] Writes out the convert straight to "
                                      "video. When the input is a series of images then the "
                                      "'-ref' (--reference-video) parameter must be set."
                                      "\nL|gif: [animated image] Create an animated gif."
                                      "\nL|opencv: [images] The fastest image writer, but less "
                                      "options and formats than other plugins."
                                      "\nL|pillow: [images] Slower than opencv, but has more "
                                      "options and supports more formats."})
        argument_list.append({"opts": ("-osc", "--output-scale"),
                              "dest": "output_scale",
                              "action": Slider,
                              "type": int,
                              "default": 100,
                              "min_max": (25, 400),
                              "rounding": 1,
                              "help": "Scale the final output frames by this amount. 100%% will "
                                      "output the frames at source dimensions. 50%% at half size "
                                      "200%% at double size"})
        argument_list.append({"opts": ("-j", "--jobs"),
                              "dest": "jobs",
                              "action": Slider,
                              "type": int,
                              "default": 0,
                              "min_max": (0, 40),
                              "rounding": 1,
                              "help": "The maximum number of parallel processes for performing "
                                      "conversion. Converting images is system RAM heavy so it is "
                                      "possible to run out of memory if you have a lot of "
                                      "processes and not enough RAM to accomodate them all. "
                                      "Setting this to 0 will use the maximum available. No "
                                      "matter what you set this to, it will never attempt to use "
                                      "more processes than are available on your system. If "
                                      "singleprocess is enabled this setting will be ignored."})
        argument_list.append({"opts": ("-g", "--gpus"),
                              "type": int,
                              "action": Slider,
                              "min_max": (1, 10),
                              "rounding": 1,
                              "default": 1,
                              "help": "Number of GPUs to use for conversion"})
        argument_list.append({"opts": ("-fr", "--frame-ranges"),
                              "nargs": "+",
                              "type": str,
                              "help": "frame ranges to apply transfer to e.g. For frames 10 to 50 "
                                      "and 90 to 100 use --frame-ranges 10-50 90-100. Files "
                                      "must have the frame-number as the last number in the name! "
                                      "Frames falling outside of the selected range will be "
                                      "discarded unless '-k' (--keep-unchanged) is selected."})
        argument_list.append({"opts": ("-k", "--keep-unchanged"),
                              "action": "store_true",
                              "dest": "keep_unchanged",
                              "default": False,
                              "help": "When used with --frame-ranges outputs the unchanged frames "
                                      "that are not processed instead of discarding them."})
        argument_list.append({"opts": ("-s", "--swap-model"),
                              "action": "store_true",
                              "dest": "swap_model",
                              "default": False,
                              "help": "Swap the model. Instead of A -> B, "
                                      "swap B -> A"})
        argument_list.append({"opts": ("-sp", "--singleprocess"),
                              "action": "store_true",
                              "default": False,
                              "help": "Disable multiprocessing. Slower but less resource "
                                      "intensive."})
        argument_list.append({"opts": ("-t", "--trainer"),
                              "type": str.lower,
                              "choices": PluginLoader.get_available_models(),
                              "help": "[LEGACY] This only needs to be selected if a legacy "
                                      "model is being loaded or if there are multiple models in "
                                      "the  model folder"})

        return argument_list


class TrainArgs(FaceSwapArgs):
    """ Class to parse the command line arguments for training """

    @staticmethod
    def get_argument_list():
        """ Put the arguments in a list so that they are accessible from both
        argparse and gui """
        argument_list = list()
        argument_list.append({"opts": ("-A", "--input-A"),
                              "action": DirFullPaths,
                              "dest": "input_a",
                              "required": True,
                              "help": "Input directory. A directory containing training images "
                                      "for face A."})
        argument_list.append({"opts": ("-ala", "--alignments-A"),
                              "action": FileFullPaths,
                              "filetypes": 'alignments',
                              "type": str,
                              "dest": "alignments_path_a",
                              "default": None,
                              "help": "Path to alignments file for training set A. Only required "
                                      "if you are using a masked model or warp-to-landmarks is "
                                      "enabled. Defaults to <input-A>/alignments.json if not "
                                      "provided."})
        argument_list.append({"opts": ("-tia", "--timelapse-input-A"),
                              "action": DirFullPaths,
                              "dest": "timelapse_input_a",
                              "default": None,
                              "help": "For if you want a timelapse: "
                                      "The input folder for the timelapse. "
                                      "This folder should contain faces of A "
                                      "which will be converted for the "
                                      "timelapse. You must supply a "
                                      "--timelapse-output and a "
                                      "--timelapse-input-B parameter."})
        argument_list.append({"opts": ("-B", "--input-B"),
                              "action": DirFullPaths,
                              "dest": "input_b",
                              "required": True,
                              "help": "Input directory. A directory containing training images "
                                      "for face B."})
        argument_list.append({"opts": ("-alb", "--alignments-B"),
                              "action": FileFullPaths,
                              "filetypes": 'alignments',
                              "type": str,
                              "dest": "alignments_path_b",
                              "default": None,
                              "help": "Path to alignments file for training set B. Only required "
                                      "if you are using a masked model or warp-to-landmarks is "
                                      "enabled. Defaults to <input-B>/alignments.json if not "
                                      "provided."})
        argument_list.append({"opts": ("-tib", "--timelapse-input-B"),
                              "action": DirFullPaths,
                              "dest": "timelapse_input_b",
                              "default": None,
                              "help": "For if you want a timelapse: "
                                      "The input folder for the timelapse. "
                                      "This folder should contain faces of B "
                                      "which will be converted for the "
                                      "timelapse. You must supply a "
                                      "--timelapse-output and a "
                                      "--timelapse-input-A parameter."})
        argument_list.append({"opts": ("-t", "--trainer"),
                              "action": Radio,
                              "type": str.lower,
                              "choices": PluginLoader.get_available_models(),
                              "default": PluginLoader.get_default_model(),
                              "help": "R|Select which trainer to use. Trainers can be"
                                      "configured from the edit menu or the config folder."
                                      "\nL|original: The original model created by /u/deepfakes."
                                      "\nL|dfaker: 64px in/128px out model from dfaker. "
                                      "Enable 'warp-to-landmarks' for full dfaker method."
                                      "\nL|dfl-h128. 128px in/out model from deepfacelab"
                                      "\nL|iae: A model that uses intermediate layers to try to "
                                      "get better details"
                                      "\nL|lightweight: A lightweight model for low-end cards. "
                                      "Don't expect great results. Can train as low as 1.6GB "
                                      "with batch size 8."
                                      "\nL|realface: A high detail, dual density model based on "
                                      "DFaker, with customizable in/out resolution. The "
                                      "autoencoders are unbalanced so B>A swaps won't work "
                                      "so well. By andenixa et al. Very configurable."
                                      "\nL|unbalanced: 128px in/out model from andenixa. The "
                                      "autoencoders are unbalanced so B>A swaps won't work so "
                                      "well. Very configurable."
                                      "\nL|villain: 128px in/out model from villainguy. Very "
                                      "resource hungry (11GB for batchsize 16). Good for "
                                      "details, but more susceptible to color differences."})
        argument_list.append({"opts": ("-to", "--timelapse-output"),
                              "action": DirFullPaths,
                              "dest": "timelapse_output",
                              "default": None,
                              "help": "The output folder for the timelapse. "
                                      "If the input folders are supplied but "
                                      "no output folder, it will default to "
                                      "your model folder /timelapse/"})
        argument_list.append({"opts": ("-m", "--model-dir"),
                              "action": DirFullPaths,
                              "dest": "model_dir",
                              "required": True,
                              "help": "Model directory. This is where the training data will be "
                                      "stored."})
        argument_list.append({"opts": ("-s", "--save-interval"),
                              "type": int,
                              "action": Slider,
                              "min_max": (10, 1000),
                              "rounding": 10,
                              "dest": "save_interval",
                              "default": 100,
                              "help": "Sets the number of iterations before saving the model"})
        argument_list.append({"opts": ("-ss", "--snapshot-interval"),
                              "type": int,
                              "action": Slider,
                              "min_max": (0, 100000),
                              "rounding": 5000,
                              "dest": "snapshot_interval",
                              "default": 25000,
                              "help": "Sets the number of iterations before saving a backup "
                                      "snapshot of the model in it's current state. Set to 0 for "
                                      "off."})
        argument_list.append({"opts": ("-bs", "--batch-size"),
                              "type": int,
                              "action": Slider,
                              "min_max": (2, 256),
                              "rounding": 2,
                              "dest": "batch_size",
                              "default": 64,
                              "help": "Batch size, as a power of 2 (64, 128, 256, etc)"})
        argument_list.append({"opts": ("-it", "--iterations"),
                              "type": int,
                              "action": Slider,
                              "min_max": (0, 5000000),
                              "rounding": 20000,
                              "default": 1000000,
                              "help": "Length of training in iterations."})
        argument_list.append({"opts": ("-g", "--gpus"),
                              "type": int,
                              "action": Slider,
                              "min_max": (1, 10),
                              "rounding": 1,
                              "default": 1,
                              "help": "Number of GPUs to use for training"})
        argument_list.append({"opts": ("-ps", "--preview-scale"),
                              "type": int,
                              "action": Slider,
                              "dest": "preview_scale",
                              "min_max": (25, 200),
                              "rounding": 25,
                              "default": 50,
                              "help": "Percentage amount to scale the preview by."})
        argument_list.append({"opts": ("-p", "--preview"),
                              "action": "store_true",
                              "dest": "preview",
                              "default": False,
                              "help": "Show training preview output. in a separate window."})
        argument_list.append({"opts": ("-w", "--write-image"),
                              "action": "store_true",
                              "dest": "write_image",
                              "default": False,
                              "help": "Writes the training result to a file. The image will be "
                                      "stored in the root of your FaceSwap folder."})
        argument_list.append({"opts": ("-ag", "--allow-growth"),
                              "action": "store_true",
                              "dest": "allow_growth",
                              "default": False,
                              "help": "Sets allow_growth option of Tensorflow "
                                      "to spare memory on some configs"})
        argument_list.append({"opts": ("-nl", "--no-logs"),
                              "action": "store_true",
                              "dest": "no_logs",
                              "default": False,
                              "help": "Disables TensorBoard logging. NB: Disabling logs means "
                                      "that you will not be able to use the graph or analysis "
                                      "for this session in the GUI."})
        argument_list.append({"opts": ("-msg", "--memory-saving-gradients"),
                              "action": "store_true",
                              "dest": "memory_saving_gradients",
                              "default": False,
                              "help": "Trades off VRAM usage against computation time. Can fit "
                                      "larger models into memory at a cost of slower training "
                                      "speed. 50%%-150%% batch size increase for 20%%-50%% longer "
                                      "training time. NB: Launch time will be significantly "
                                      "delayed. Switching sides using ping-pong training will "
                                      "take longer."})
        argument_list.append({"opts": ("-o", "--optimizer-savings"),
                              "dest": "optimizer_savings",
                              "action": "store_true",
                              "default": False,
                              "help": "To save VRAM some optimizer gradient calculations can be "
                                      "performed on the CPU rather than the GPU. This allows you "
                                      "to increase batchsize at a training speed cost. Nvidia "
                                      "only. This option will have no effect for plaidML users."})
        argument_list.append({"opts": ("-pp", "--ping-pong"),
                              "action": "store_true",
                              "dest": "pingpong",
                              "default": False,
                              "help": "Enable ping pong training. Trains one side at a time, "
                                      "switching sides at each save iteration. Training will take "
                                      "2 to 4 times longer, with about a 30%%-50%% reduction in "
                                      "VRAM useage. NB: Preview won't show until both sides have "
                                      "been trained once."})
        argument_list.append({"opts": ("-wl", "--warp-to-landmarks"),
                              "action": "store_true",
                              "dest": "warp_to_landmarks",
                              "default": False,
                              "help": "Warps training faces to closely matched Landmarks from the "
                                      "opposite face-set rather than randomly warping the face. "
                                      "This is the 'dfaker' way of doing warping. Alignments "
                                      "files for both sets of faces must be provided if using "
                                      "this option."})
        argument_list.append({"opts": ("-nf", "--no-flip"),
                              "action": "store_true",
                              "dest": "no_flip",
                              "default": False,
                              "help": "To effectively learn, a random set of images are flipped "
                                      "horizontally. Sometimes it is desirable for this not to "
                                      "occur. Generally this should be left off except for "
                                      "during 'fit training'."})
<<<<<<< HEAD
=======
        argument_list.append({"opts": ("-nac", "--no-augment-color"),
                              "action": "store_true",
                              "dest": "no_augment_color",
                              "default": False,
                              "help": "Color augmentation helps make the model less susceptible "
                                      "to color differences between the A and B sets, at an "
                                      "increased training time cost. Enable this option to "
                                      "disable color augmentation."})
        argument_list.append({"opts": ("-tia", "--timelapse-input-A"),
                              "action": DirFullPaths,
                              "dest": "timelapse_input_a",
                              "default": None,
                              "help": "For if you want a timelapse: "
                                      "The input folder for the timelapse. "
                                      "This folder should contain faces of A "
                                      "which will be converted for the "
                                      "timelapse. You must supply a "
                                      "--timelapse-output and a "
                                      "--timelapse-input-B parameter."})
        argument_list.append({"opts": ("-tib", "--timelapse-input-B"),
                              "action": DirFullPaths,
                              "dest": "timelapse_input_b",
                              "default": None,
                              "help": "For if you want a timelapse: "
                                      "The input folder for the timelapse. "
                                      "This folder should contain faces of B "
                                      "which will be converted for the "
                                      "timelapse. You must supply a "
                                      "--timelapse-output and a "
                                      "--timelapse-input-A parameter."})
        argument_list.append({"opts": ("-to", "--timelapse-output"),
                              "action": DirFullPaths,
                              "dest": "timelapse_output",
                              "default": None,
                              "help": "The output folder for the timelapse. "
                                      "If the input folders are supplied but "
                                      "no output folder, it will default to "
                                      "your model folder /timelapse/"})
>>>>>>> 8b2f166e
        return argument_list


class GuiArgs(FaceSwapArgs):
    """ Class to parse the command line arguments for training """

    @staticmethod
    def get_argument_list():
        """ Put the arguments in a list so that they are accessible from both
        argparse and gui """
        argument_list = []
        argument_list.append({"opts": ("-d", "--debug"),
                              "action": "store_true",
                              "dest": "debug",
                              "default": False,
                              "help": "Output to Shell console instead of "
                                      "GUI console"})
        return argument_list<|MERGE_RESOLUTION|>--- conflicted
+++ resolved
@@ -1071,8 +1071,6 @@
                                       "horizontally. Sometimes it is desirable for this not to "
                                       "occur. Generally this should be left off except for "
                                       "during 'fit training'."})
-<<<<<<< HEAD
-=======
         argument_list.append({"opts": ("-nac", "--no-augment-color"),
                               "action": "store_true",
                               "dest": "no_augment_color",
@@ -1111,7 +1109,6 @@
                                       "If the input folders are supplied but "
                                       "no output folder, it will default to "
                                       "your model folder /timelapse/"})
->>>>>>> 8b2f166e
         return argument_list
 
 
