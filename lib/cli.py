--- conflicted
+++ resolved
@@ -298,12 +298,6 @@
                             "dest": "loglevel",
                             "default": "INFO",
                             "choices": ("INFO", "VERBOSE", "DEBUG", "TRACE"),
-<<<<<<< HEAD
-                            "help": "Log level. Stick with INFO or VERBOSE "
-                                    "unless you need to file an error report. Be "
-                                    "careful with TRACE as it will generate a lot "
-                                    "of data"})
-=======
                             "help": "Log level. Stick with INFO or VERBOSE unless you need to "
                                     "file an error report. Be careful with TRACE as it will "
                                     "generate a lot of data"})
@@ -315,7 +309,6 @@
                             "help": "Path to store the logfile. Leave blank to store in the "
                                     "faceswap folder",
                             "default": None})
->>>>>>> 60e0099c
         # This is a hidden argument to indicate that the GUI is being used,
         # so the preview window should be redirected Accordingly
         global_args.append({"opts": ("-gui", "--gui"),
@@ -456,11 +449,7 @@
                     "\n'dlib': Dlib Pose Predictor. Faster, less "
                     "\n\tresource intensive, but less accurate."
                     "\n'fan': Face Alignment Network. Best aligner."
-<<<<<<< HEAD
-                    "\n\tGPU heavy."})
-=======
                     "\n\tGPU heavy, slow when not running on GPU"})
->>>>>>> 60e0099c
         argument_list.append({"opts": ("-r", "--rotate-images"),
                               "type": str,
                               "dest": "rotate_images",
@@ -580,13 +569,8 @@
                                       "create the model"})
         argument_list.append({"opts": ("-c", "--converter"),
                               "type": str.lower,
-<<<<<<< HEAD
-                              "choices": ("Masked", "Adjust"),
-                              "default": "Masked",
-=======
                               "choices": PluginLoader.get_available_converters(),
                               "default": "masked",
->>>>>>> 60e0099c
                               "help": "Converter to use"})
         argument_list.append({
             "opts": ("-M", "--mask-type"),
@@ -607,45 +591,6 @@
         argument_list.append({"opts": ("-b", "--blur-size"),
                               "type": float,
                               "action": Slider,
-<<<<<<< HEAD
-                              "min_max": (0.0, 256.0),
-                              "rounding": 0.1,
-                              "default": 2.0,
-                              "help": "Blur size for smoothing the transition "
-                                      "between the swapped face and the "
-                                      "background image. Integer values will blur "
-                                      "x pixels, fractions will blur x% of the "
-                                      "face area"})
-        argument_list.append({"opts": ("-e", "--erosion-kernel-size"),
-                              "dest": "erosion_kernel_size",
-                              "type": float,
-                              "action": Slider,
-                              "min_max": (-100.0, 100.0),
-                              "rounding": 0.1,
-                              "default": 0.0,
-                              "help": "Erosion kernel size. Positive values "
-                                      "apply erosion which reduces the edge "
-                                      "of the swapped face. Negative values "
-                                      "apply dilation which allows the "
-                                      "swapped face to cover more space. "})
-        argument_list.append({"opts": ("-M", "--mask-type"),
-                              "type": str.lower,
-                              "dest": "mask_type",
-                              "choices": ["rect",
-                                          "facehull",
-                                          "facehullandrect"],
-                              "default": "facehullandrect",
-                              "help": "Mask to use to replace faces. "
-                                      "(Masked converter only)"})
-        argument_list.append({"opts": ("-sh", "--sharpen"),
-                              "type": str.lower,
-                              "dest": "sharpen_image",
-                              "choices": ["bsharpen", "gsharpen"],
-                              "default": None,
-                              "help": "Use Sharpen Image. bsharpen for Box "
-                                      "Blur, gsharpen for Gaussian Blur "
-                                      "(Masked converter only)"})
-=======
                               "min_max": (0.0, 100.0),
                               "rounding": 2,
                               "default": 5.0,
@@ -663,7 +608,6 @@
                                       "area. Positive values apply erosion which reduces the size "
                                       "of the swapped area. Negative values apply dilation which "
                                       "increases the swapped area"})
->>>>>>> 60e0099c
         argument_list.append({"opts": ("-g", "--gpus"),
                               "type": int,
                               "action": Slider,
@@ -712,27 +656,10 @@
                               "action": "store_true",
                               "dest": "match_histogram",
                               "default": False,
-<<<<<<< HEAD
-                              "help": "Use histogram matching. "
-                                      "(Masked converter only)"})
-        argument_list.append({"opts": ("-es", "--enlargment-scale"),
-                              "type": float,
-                              "dest": "enlargment_scale",
-                              "default": 0.0,
-                              "help": "Input images to the model are cropped to "
-                                      "a central square that spans from eyebrow "
-                                      "to chin cleft vertically and eyebrow to "
-                                      "eyebrow horizontally at the default scale. "
-                                      "0 spans from eyebrow to eyebrow"
-                                      "3/64 spans from temple to temple"
-                                      "6/64 spans from ear to ear"
-                                      "12/64 is a mugshot"})
-=======
                               "help": "Adjust the histogram of each color "
                                       "channel in the swapped reconstruction "
                                       "to equal the histogram of the masked "
                                       "area in the orginal image"})
->>>>>>> 60e0099c
         argument_list.append({"opts": ("-aca", "--avg-color-adjust"),
                               "action": "store_true",
                               "dest": "avg_color_adjust",
@@ -807,17 +734,6 @@
                               "help": "Model directory. This is where the "
                                       "training data will be stored. "
                                       "Defaults to 'model'"})
-<<<<<<< HEAD
-        argument_list.append({"opts": ("-s", "--save-interval"),
-                              "type": int,
-                              "action": Slider,
-                              "min_max": (10, 1000),
-                              "rounding": 10,
-                              "dest": "save_interval",
-                              "default": 100,
-                              "help": "Sets the number of iterations before saving the model"})
-=======
->>>>>>> 60e0099c
         argument_list.append({"opts": ("-t", "--trainer"),
                               "type": str.lower,
                               "choices": PluginLoader.get_available_models(),
