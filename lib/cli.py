--- conflicted
+++ resolved
@@ -695,26 +695,6 @@
                               "help": "The output size of extracted faces. Make sure that the "
                                       "model you intend to train supports your required size. "
                                       "This will only need to be changed for hi-res models."})
-<<<<<<< HEAD
-        argument_list.append({"opts": ("-s", "--skip-existing"),
-                              "action": "store_true",
-                              "dest": "skip_existing",
-                              "default": False,
-                              "help": "Skips frames that have already been extracted and exist in "
-                                      "the alignments file"})
-        argument_list.append({"opts": ("-sf", "--skip-existing-faces"),
-                              "action": "store_true",
-                              "dest": "skip_faces",
-                              "default": False,
-                              "help": "Skip frames that already have detected faces in the "
-                                      "alignments file"})
-        argument_list.append({"opts": ("-dl", "--debug-landmarks"),
-                              "action": "store_true",
-                              "dest": "debug_landmarks",
-                              "default": False,
-                              "help": "Draw landmarks on the ouput faces for debugging purposes."})
-=======
->>>>>>> 0bf33b6c
         argument_list.append({"opts": ("-si", "--save-interval"),
                               "dest": "save_interval",
                               "type": int,
