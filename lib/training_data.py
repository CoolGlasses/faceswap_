--- conflicted
+++ resolved
@@ -1,529 +1,3 @@
-<<<<<<< HEAD
-#!/usr/bin/env python3
-""" Process training data for model training """
-
-import logging
-
-from hashlib import sha1
-from random import random, shuffle, choice
-
-import cv2
-import numpy as np
-from scipy.interpolate import griddata
-
-from lib.model import masks
-from lib.multithreading import FixedProducerDispatcher
-from lib.queue_manager import queue_manager
-from lib.umeyama import umeyama
-from lib.utils import cv2_read_img, FaceswapError
-
-logger = logging.getLogger(__name__)  # pylint: disable=invalid-name
-
-
-class TrainingDataGenerator():
-    """ Generate training data for models """
-    def __init__(self, model_input_size, model_output_shapes, training_opts, config):
-        logger.debug("Initializing %s: (model_input_size: %s, model_output_shapes: %s, "
-                     "training_opts: %s, landmarks: %s, config: %s)",
-                     self.__class__.__name__, model_input_size, model_output_shapes,
-                     {key: val for key, val in training_opts.items() if key != "landmarks"},
-                     bool(training_opts.get("landmarks", None)), config)
-        self.batchsize = 0
-        self.model_input_size = model_input_size
-        self.model_output_shapes = model_output_shapes
-        self.training_opts = training_opts
-        self.mask_class = self.set_mask_class()
-        self.landmarks = self.training_opts.get("landmarks", None)
-        self.fixed_producer_dispatcher = None  # Set by FPD when loading
-        self._nearest_landmarks = None
-        self.processing = ImageManipulation(model_input_size,
-                                            model_output_shapes,
-                                            training_opts.get("coverage_ratio", 0.625),
-                                            config)
-        logger.debug("Initialized %s", self.__class__.__name__)
-
-    def set_mask_class(self):
-        """ Set the mask function to use if using mask """
-        mask_type = self.training_opts.get("mask_type", None)
-        if mask_type:
-            logger.debug("Mask type: '%s'", mask_type)
-            mask_class = getattr(masks, mask_type)
-        else:
-            mask_class = None
-        logger.debug("Mask class: %s", mask_class)
-        return mask_class
-
-    def minibatch_ab(self, images, batchsize, side,
-                     do_shuffle=True, is_preview=False, is_timelapse=False):
-        """ Keep a queue filled to 8x Batch Size """
-        logger.debug("Queue batches: (image_count: %s, batchsize: %s, side: '%s', do_shuffle: %s, "
-                     "is_preview, %s, is_timelapse: %s)", len(images), batchsize, side, do_shuffle,
-                     is_preview, is_timelapse)
-        self.batchsize = batchsize
-        is_display = is_preview or is_timelapse
-        queue_in, queue_out = self.make_queues(side, is_preview, is_timelapse)
-        training_size = self.training_opts.get("training_size", 256)
-        batch_shape = list((
-            (batchsize, training_size, training_size, 3),  # sample images
-            (batchsize, self.model_input_size, self.model_input_size, 3)))
-        # Add the output shapes
-        batch_shape.extend(tuple([(batchsize, ) + shape for shape in self.model_output_shapes]))
-        logger.debug("Batch shapes: %s", batch_shape)
-
-        self.fixed_producer_dispatcher = FixedProducerDispatcher(
-            method=self.load_batches,
-            shapes=batch_shape,
-            in_queue=queue_in,
-            out_queue=queue_out,
-            args=(images, side, is_display, do_shuffle, batchsize))
-        self.fixed_producer_dispatcher.start()
-        logger.debug("Batching to queue: (side: '%s', is_display: %s)", side, is_display)
-        return self.minibatch(side, is_display, self.fixed_producer_dispatcher)
-
-    def join_subprocess(self):
-        """ Join the FixedProduceerDispatcher subprocess from outside this module """
-        logger.debug("Joining FixedProducerDispatcher")
-        if self.fixed_producer_dispatcher is None:
-            logger.debug("FixedProducerDispatcher not yet initialized. Exiting")
-            return
-        self.fixed_producer_dispatcher.join()
-        logger.debug("Joined FixedProducerDispatcher")
-
-    @staticmethod
-    def make_queues(side, is_preview, is_timelapse):
-        """ Create the buffer token queues for Fixed Producer Dispatcher """
-        q_name = "_{}".format(side)
-        if is_preview:
-            q_name = "{}{}".format("preview", q_name)
-        elif is_timelapse:
-            q_name = "{}{}".format("timelapse", q_name)
-        else:
-            q_name = "{}{}".format("train", q_name)
-        q_names = ["{}_{}".format(q_name, direction) for direction in ("in", "out")]
-        logger.debug(q_names)
-        queues = [queue_manager.get_queue(queue) for queue in q_names]
-        return queues
-
-    def load_batches(self, mem_gen, images, side, is_display,
-                     do_shuffle=True, batchsize=0):
-        """ Load the warped images and target images to queue """
-        logger.debug("Loading batch: (image_count: %s, side: '%s', is_display: %s, "
-                     "do_shuffle: %s)", len(images), side, is_display, do_shuffle)
-        self.validate_samples(images)
-        # Intialize this for each subprocess
-        self._nearest_landmarks = dict()
-
-        def _img_iter(imgs):
-            while True:
-                if do_shuffle:
-                    shuffle(imgs)
-                for img in imgs:
-                    yield img
-
-        img_iter = _img_iter(images)
-        epoch = 0
-        for memory_wrapper in mem_gen:
-            memory = memory_wrapper.get()
-            logger.trace("Putting to batch queue: (side: '%s', is_display: %s)",
-                         side, is_display)
-            for i, img_path in enumerate(img_iter):
-                imgs = self.process_face(img_path, side, is_display)
-                for j, img in enumerate(imgs):
-                    memory[j][i][:] = img
-                epoch += 1
-                if i == batchsize - 1:
-                    break
-            memory_wrapper.ready()
-        logger.debug("Finished batching: (epoch: %s, side: '%s', is_display: %s)",
-                     epoch, side, is_display)
-
-    def validate_samples(self, data):
-        """ Check the total number of images against batchsize and return
-            the total number of images """
-        length = len(data)
-        msg = ("Number of images is lower than batch-size (Note that too few "
-               "images may lead to bad training). # images: {}, "
-               "batch-size: {}".format(length, self.batchsize))
-        try:
-            assert length >= self.batchsize, msg
-        except AssertionError as err:
-            msg += ("\nYou should increase the number of images in your training set or lower "
-                    "your batch-size.")
-            raise FaceswapError(msg) from err
-
-    @staticmethod
-    def minibatch(side, is_display, load_process):
-        """ A generator function that yields epoch, batchsize of warped_img
-            and batchsize of target_img from the load queue """
-        logger.debug("Launching minibatch generator for queue (side: '%s', is_display: %s)",
-                     side, is_display)
-        for batch_wrapper in load_process:
-            with batch_wrapper as batch:
-                logger.trace("Yielding batch: (size: %s, item shapes: %s, side:  '%s', "
-                             "is_display: %s)",
-                             len(batch), [item.shape for item in batch], side, is_display)
-                yield batch
-        load_process.stop()
-        logger.debug("Finished minibatch generator for queue: (side: '%s', is_display: %s)",
-                     side, is_display)
-        load_process.join()
-
-    def process_face(self, filename, side, is_display):
-        """ Load an image and perform transformation and warping """
-        logger.trace("Process face: (filename: '%s', side: '%s', is_display: %s)",
-                     filename, side, is_display)
-        image = cv2_read_img(filename, raise_error=True)
-        if self.mask_class or self.training_opts["warp_to_landmarks"]:
-            src_pts = self.get_landmarks(filename, image, side)
-        if self.mask_class:
-            image = self.mask_class(src_pts, image, channels=4).mask
-
-        image = self.processing.color_adjust(image,
-                                             self.training_opts["augment_color"],
-                                             is_display)
-
-        if not is_display:
-            image = self.processing.random_transform(image)
-            if not self.training_opts["no_flip"]:
-                image = self.processing.do_random_flip(image)
-        sample = image.copy()[:, :, :3]
-
-        if self.training_opts["warp_to_landmarks"]:
-            dst_pts = self.get_closest_match(filename, side, src_pts)
-            processed = self.processing.random_warp_landmarks(image, src_pts, dst_pts)
-        else:
-            processed = self.processing.random_warp(image)
-
-        processed.insert(0, sample)
-        logger.trace("Processed face: (filename: '%s', side: '%s', shapes: %s)",
-                     filename, side, [img.shape for img in processed])
-        return processed
-
-    def get_landmarks(self, filename, image, side):
-        """ Return the landmarks for this face """
-        logger.trace("Retrieving landmarks: (filename: '%s', side: '%s'", filename, side)
-        lm_key = sha1(image).hexdigest()
-        try:
-            src_points = self.landmarks[side][lm_key]
-        except KeyError as err:
-            msg = ("At least one of your images does not have a matching entry in your alignments "
-                   "file."
-                   "\nIf you are training with a mask or using 'warp to landmarks' then every "
-                   "face you intend to train on must exist within the alignments file."
-                   "\nThe specific file that caused the failure was '{}' which has a hash of {}."
-                   "\nMost likely there will be more than just this file missing from the "
-                   "alignments file. You can use the Alignments Tool to help identify missing "
-                   "alignments".format(lm_key, filename))
-            raise FaceswapError(msg) from err
-        logger.trace("Returning: (src_points: %s)", src_points)
-        return src_points
-
-    def get_closest_match(self, filename, side, src_points):
-        """ Return closest matched landmarks from opposite set """
-        logger.trace("Retrieving closest matched landmarks: (filename: '%s', src_points: '%s'",
-                     filename, src_points)
-        landmarks = self.landmarks["a"] if side == "b" else self.landmarks["b"]
-        closest_hashes = self._nearest_landmarks.get(filename)
-        if not closest_hashes:
-            dst_points_items = list(landmarks.items())
-            dst_points = list(x[1] for x in dst_points_items)
-            closest = (np.mean(np.square(src_points - dst_points),
-                               axis=(1, 2))).argsort()[:10]
-            closest_hashes = tuple(dst_points_items[i][0] for i in closest)
-            self._nearest_landmarks[filename] = closest_hashes
-        dst_points = landmarks[choice(closest_hashes)]
-        logger.trace("Returning: (dst_points: %s)", dst_points)
-        return dst_points
-
-
-class ImageManipulation():
-    """ Manipulations to be performed on training images """
-    def __init__(self, input_size, output_shapes, coverage_ratio, config):
-        """ input_size: Size of the face input into the model
-            output_shapes: Shapes that come out of the model
-            coverage_ratio: Coverage ratio of full image. Eg: 256 * 0.625 = 160
-        """
-        logger.debug("Initializing %s: (input_size: %s, output_shapes: %s, coverage_ratio: %s, "
-                     "config: %s)", self.__class__.__name__, input_size, output_shapes,
-                     coverage_ratio, config)
-        self.config = config
-        # Transform and Warp args
-        self.input_size = input_size
-        self.output_sizes = [shape[1] for shape in output_shapes if shape[2] == 3]
-        logger.debug("Output sizes: %s", self.output_sizes)
-        # Warp args
-        self.coverage_ratio = coverage_ratio  # Coverage ratio of full image. Eg: 256 * 0.625 = 160
-        self.scale = 5  # Normal random variable scale
-        logger.debug("Initialized %s", self.__class__.__name__)
-
-    def color_adjust(self, img, augment_color, is_display):
-        """ Color adjust RGB image """
-        logger.trace("Color adjusting image")
-        if not is_display and augment_color:
-            logger.trace("Augmenting color")
-            face, _ = self.separate_mask(img)
-            face = face.astype("uint8")
-            face = self.random_clahe(face)
-            face = self.random_lab(face)
-            img[:, :, :3] = face
-        return img.astype('float32') / 255.0
-
-    def random_clahe(self, image):
-        """ Randomly perform Contrast Limited Adaptive Histogram Equilization """
-        contrast_random = random()
-        if contrast_random > self.config.get("color_clahe_chance", 50) / 100:
-            return image
-
-        base_contrast = image.shape[0] // 128
-        grid_base = random() * self.config.get("color_clahe_max_size", 4)
-        contrast_adjustment = int(grid_base * (base_contrast / 2))
-        grid_size = base_contrast + contrast_adjustment
-        logger.trace("Adjusting Contrast. Grid Size: %s", grid_size)
-
-        clahe = cv2.createCLAHE(clipLimit=2.0,  # pylint: disable=no-member
-                                tileGridSize=(grid_size, grid_size))
-        for chan in range(3):
-            image[:, :, chan] = clahe.apply(image[:, :, chan])
-        return image
-
-    def random_lab(self, image):
-        """ Perform random color/lightness adjustment in L*a*b* colorspace """
-        amount_l = self.config.get("color_lightness", 30) / 100
-        amount_ab = self.config.get("color_ab", 8) / 100
-
-        randoms = [(random() * amount_l * 2) - amount_l,  # L adjust
-                   (random() * amount_ab * 2) - amount_ab,  # A adjust
-                   (random() * amount_ab * 2) - amount_ab]  # B adjust
-
-        logger.trace("Random LAB adjustments: %s", randoms)
-        image = cv2.cvtColor(  # pylint:disable=no-member
-            image, cv2.COLOR_BGR2LAB).astype("float32") / 255.0  # pylint:disable=no-member
-
-        for idx, adjustment in enumerate(randoms):
-            if adjustment >= 0:
-                image[:, :, idx] = ((1 - image[:, :, idx]) * adjustment) + image[:, :, idx]
-            else:
-                image[:, :, idx] = image[:, :, idx] * (1 + adjustment)
-        image = cv2.cvtColor((image * 255.0).astype("uint8"),  # pylint:disable=no-member
-                             cv2.COLOR_LAB2BGR)  # pylint:disable=no-member
-        return image
-
-    @staticmethod
-    def separate_mask(image):
-        """ Return the image and the mask from a 4 channel image """
-        mask = None
-        if image.shape[2] == 4:
-            logger.trace("Image contains mask")
-            mask = np.expand_dims(image[:, :, -1], axis=2)
-            image = image[:, :, :3]
-        else:
-            logger.trace("Image has no mask")
-        return image, mask
-
-    def get_coverage(self, image):
-        """ Return coverage value for given image """
-        coverage = int(image.shape[0] * self.coverage_ratio)
-        logger.trace("Coverage: %s", coverage)
-        return coverage
-
-    def random_transform(self, image):
-        """ Randomly transform an image """
-        logger.trace("Randomly transforming image")
-        height, width = image.shape[0:2]
-
-        rotation_range = self.config.get("rotation_range", 10)
-        rotation = np.random.uniform(-rotation_range, rotation_range)
-
-        zoom_range = self.config.get("zoom_range", 5) / 100
-        scale = np.random.uniform(1 - zoom_range, 1 + zoom_range)
-
-        shift_range = self.config.get("shift_range", 5) / 100
-        tnx = np.random.uniform(-shift_range, shift_range) * width
-        tny = np.random.uniform(-shift_range, shift_range) * height
-
-        mat = cv2.getRotationMatrix2D(  # pylint:disable=no-member
-            (width // 2, height // 2), rotation, scale)
-        mat[:, 2] += (tnx, tny)
-        result = cv2.warpAffine(  # pylint:disable=no-member
-            image, mat, (width, height),
-            borderMode=cv2.BORDER_REPLICATE)  # pylint:disable=no-member
-
-        logger.trace("Randomly transformed image")
-        return result
-
-    def do_random_flip(self, image):
-        """ Perform flip on image if random number is within threshold """
-        logger.trace("Randomly flipping image")
-        random_flip = self.config.get("random_flip", 50) / 100
-        if np.random.random() < random_flip:
-            logger.trace("Flip within threshold. Flipping")
-            retval = image[:, ::-1]
-        else:
-            logger.trace("Flip outside threshold. Not Flipping")
-            retval = image
-        logger.trace("Randomly flipped image")
-        return retval
-
-    def random_warp(self, image):
-        """ get pair of random warped images from aligned face image """
-        logger.trace("Randomly warping image")
-        height, width = image.shape[0:2]
-        coverage = self.get_coverage(image)
-        try:
-            assert height == width and height % 2 == 0
-        except AssertionError as err:
-            msg = ("Training images should be square with an even number of pixels across each "
-                   "side. An image was found with width: {}, height: {}."
-                   "\nMost likely this is a frame rather than a face within your training set. "
-                   "\nMake sure that the only images within your training set are faces generated "
-                   "from the Extract process.".format(width, height))
-            raise FaceswapError(msg) from err
-
-        range_ = np.linspace(height // 2 - coverage // 2,
-                             height // 2 + coverage // 2,
-                             5, dtype='float32')
-        mapx = np.broadcast_to(range_, (5, 5)).copy()
-        mapy = mapx.T
-        # mapx, mapy = np.float32(np.meshgrid(range_,range_)) # instead of broadcast
-
-        pad = int(1.25 * self.input_size)
-        slices = slice(pad // 10, -pad // 10)
-        dst_slices = [slice(0, (size + 1), (size // 4)) for size in self.output_sizes]
-        interp = np.empty((2, self.input_size, self.input_size), dtype='float32')
-
-        for i, map_ in enumerate([mapx, mapy]):
-            map_ = map_ + np.random.normal(size=(5, 5), scale=self.scale)
-            interp[i] = cv2.resize(map_, (pad, pad))[slices, slices]  # pylint:disable=no-member
-
-        warped_image = cv2.remap(  # pylint:disable=no-member
-            image, interp[0], interp[1], cv2.INTER_LINEAR)  # pylint:disable=no-member
-        logger.trace("Warped image shape: %s", warped_image.shape)
-
-        src_points = np.stack([mapx.ravel(), mapy.ravel()], axis=-1)
-        dst_points = [np.mgrid[dst_slice, dst_slice] for dst_slice in dst_slices]
-        mats = [umeyama(src_points, True, dst_pts.T.reshape(-1, 2))[0:2]
-                for dst_pts in dst_points]
-
-        target_images = [cv2.warpAffine(image,  # pylint:disable=no-member
-                                        mat,
-                                        (self.output_sizes[idx], self.output_sizes[idx]))
-                         for idx, mat in enumerate(mats)]
-
-        logger.trace("Target image shapes: %s", [tgt.shape for tgt in target_images])
-        return self.compile_images(warped_image, target_images)
-
-    def random_warp_landmarks(self, image, src_points=None, dst_points=None):
-        """ get warped image, target image and target mask
-            From DFAKER plugin """
-        logger.trace("Randomly warping landmarks")
-        size = image.shape[0]
-        coverage = self.get_coverage(image)
-
-        p_mx = size - 1
-        p_hf = (size // 2) - 1
-
-        edge_anchors = [(0, 0), (0, p_mx), (p_mx, p_mx), (p_mx, 0),
-                        (p_hf, 0), (p_hf, p_mx), (p_mx, p_hf), (0, p_hf)]
-        grid_x, grid_y = np.mgrid[0:p_mx:complex(size), 0:p_mx:complex(size)]
-
-        source = src_points
-        destination = (dst_points.copy().astype('float32') +
-                       np.random.normal(size=dst_points.shape, scale=2.0))
-        destination = destination.astype('uint8')
-
-        face_core = cv2.convexHull(np.concatenate(  # pylint:disable=no-member
-            [source[17:], destination[17:]], axis=0).astype(int))
-
-        source = [(pty, ptx) for ptx, pty in source] + edge_anchors
-        destination = [(pty, ptx) for ptx, pty in destination] + edge_anchors
-
-        indicies_to_remove = set()
-        for fpl in source, destination:
-            for idx, (pty, ptx) in enumerate(fpl):
-                if idx > 17:
-                    break
-                elif cv2.pointPolygonTest(face_core,  # pylint:disable=no-member
-                                          (pty, ptx),
-                                          False) >= 0:
-                    indicies_to_remove.add(idx)
-
-        for idx in sorted(indicies_to_remove, reverse=True):
-            source.pop(idx)
-            destination.pop(idx)
-
-        grid_z = griddata(destination, source, (grid_x, grid_y), method="linear")
-        map_x = np.append([], [ar[:, 1] for ar in grid_z]).reshape(size, size)
-        map_y = np.append([], [ar[:, 0] for ar in grid_z]).reshape(size, size)
-        map_x_32 = map_x.astype('float32')
-        map_y_32 = map_y.astype('float32')
-
-        warped_image = cv2.remap(image,  # pylint:disable=no-member
-                                 map_x_32,
-                                 map_y_32,
-                                 cv2.INTER_LINEAR,  # pylint:disable=no-member
-                                 cv2.BORDER_TRANSPARENT)  # pylint:disable=no-member
-        target_image = image
-
-        # TODO Make sure this replacement is correct
-        slices = slice(size // 2 - coverage // 2, size // 2 + coverage // 2)
-#        slices = slice(size // 32, size - size // 32)  # 8px on a 256px image
-        warped_image = cv2.resize(  # pylint:disable=no-member
-            warped_image[slices, slices, :], (self.input_size, self.input_size),
-            cv2.INTER_AREA)  # pylint:disable=no-member
-        logger.trace("Warped image shape: %s", warped_image.shape)
-        target_images = [cv2.resize(target_image[slices, slices, :],  # pylint:disable=no-member
-                                    (size, size),
-                                    cv2.INTER_AREA)  # pylint:disable=no-member
-                         for size in self.output_sizes]
-
-        logger.trace("Target image shapea: %s", [img.shape for img in target_images])
-        return self.compile_images(warped_image, target_images)
-
-    def compile_images(self, warped_image, target_images):
-        """ Compile the warped images, target images and mask for feed """
-        warped_image, _ = self.separate_mask(warped_image)
-        final_target_images = list()
-        target_mask = None
-        for target_image in target_images:
-            image, mask = self.separate_mask(target_image)
-            final_target_images.append(image)
-            # Add the mask if it exists and is the same size as our largest output
-            if mask is not None and mask.shape[1] == max(self.output_sizes):
-                target_mask = mask
-
-        retval = [warped_image] + final_target_images
-        if target_mask is not None:
-            logger.trace("Target mask shape: %s", target_mask.shape)
-            retval.append(target_mask)
-
-        logger.trace("Final shapes: %s", [img.shape for img in retval])
-        return retval
-
-
-def stack_images(images):
-    """ Stack images """
-    logger.debug("Stack images")
-
-    def get_transpose_axes(num):
-        if num % 2 == 0:
-            logger.debug("Even number of images to stack")
-            y_axes = list(range(1, num - 1, 2))
-            x_axes = list(range(0, num - 1, 2))
-        else:
-            logger.debug("Odd number of images to stack")
-            y_axes = list(range(0, num - 1, 2))
-            x_axes = list(range(1, num - 1, 2))
-        return y_axes, x_axes, [num - 1]
-
-    images_shape = np.array(images.shape)
-    new_axes = get_transpose_axes(len(images_shape))
-    new_shape = [np.prod(images_shape[x]) for x in new_axes]
-    logger.debug("Stacked images")
-    return np.transpose(
-        images,
-        axes=np.concatenate(new_axes)
-        ).reshape(new_shape)
-=======
 #!/usr/bin/env python3
 """ Process training data for model training """
 
@@ -984,5 +458,4 @@
     return np.transpose(
         images,
         axes=np.concatenate(new_axes)
-        ).reshape(new_shape)
->>>>>>> 97dc8c13
+        ).reshape(new_shape)