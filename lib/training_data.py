#!/usr/bin/env python3
""" Process training data for model training """

import logging

from hashlib import sha1
from random import random, shuffle, choice

import cv2
import numpy as np
from scipy.interpolate import griddata

from lib.multithreading import FixedProducerDispatcher
from lib.queue_manager import queue_manager
from lib.umeyama import umeyama
from lib.utils import cv2_read_img, FaceswapError

logger = logging.getLogger(__name__)  # pylint: disable=invalid-name


class TrainingDataGenerator():
    """ Generate training data for models """
    def __init__(self, model_input_size, model_output_shapes, training_opts, config):
        logger.debug("Initializing %s: (model_input_size: %s, model_output_shapes: %s, "
                     "training_opts: %s, landmarks: %s, config: %s)",
                     self.__class__.__name__, model_input_size, model_output_shapes,
                     {key: val for key, val in training_opts.items() if key != "landmarks"},
                     bool(training_opts.get("landmarks", None)), config)
        self.batchsize = 0
        self.model_input_size = model_input_size
        self.model_output_shapes = model_output_shapes
        self.training_opts = training_opts
        self.landmarks = self.training_opts.get("landmarks", None)
        self.fixed_producer_dispatcher = None  # Set by FPD when loading
        self._nearest_landmarks = None
        self.processing = ImageManipulation(model_input_size,
                                            model_output_shapes,
                                            training_opts.get("coverage_ratio", 0.625),
                                            config)
        logger.debug("Initialized %s", self.__class__.__name__)

    def setup_batcher(self, images, batch_size, side, purpose, do_shuffle=True, augmenting=True):
        """ Keep a queue filled to 8x Batch Size """
        logger.debug("Queue batches: (image_count: %s, batchsize: %s, side: '%s', do_shuffle: %s, "
                     "augmenting: %s)", len(images), batch_size, side, do_shuffle, augmenting)
        self.batch_size = batch_size
        queue_in, queue_out = self.make_queues(side, purpose)
        training_size = self.training_opts.get("training_size", 256)
        in_height = in_width = self.model_input_size
        out_height = out_width = self.model_output_size
        batch_shapes = [(batch_size, training_size, training_size, 3),  # sample images
                        (batch_size, in_height, in_width, 3),           # warped images
                        (batch_size, in_height, in_width, 1),           # warped masks
                        (batch_size, out_height, out_width, 3),         # target images
                        (batch_size, out_height, out_width, 1)]         # target masks

        self.fixed_producer_dispatcher = FixedProducerDispatcher(
            method=self.load_batches,
            shapes=batch_shapes,
            in_queue=queue_in,
            out_queue=queue_out,
            args=(images, side, batch_size, augmenting, do_shuffle))
        load_process.start()
        logger.debug("Batching to queue: (side: '%s', augmenting: %s)", side, augmenting)
        return self.minibatch(side, augmenting, load_process)

    @staticmethod
    def make_queues(side, purpose):
        """ Create the buffer token queues for Fixed Producer Dispatcher """
        q_names = ["{}_side_{}_{}".format(purpose, side, direction) for direction in ("in", "out")]
        logger.debug(q_names)
        queues = [queue_manager.get_queue(queue) for queue in q_names]
        return queues

    def load_batches(self, mem_gen, images, side, batch_size, augmenting, do_shuffle):
        """ Load the warped images and target images to queue """
        logger.debug("Loading batch: (image_count: %s, side: '%s', augmenting: %s, "
                     "do_shuffle: %s)", len(images), side, augmenting, do_shuffle)
        def batch_gen(images, landmarks, batch_size):
            """ doc string """
            while True:
                if do_shuffle:
                    rng_state = np.random.get_state()
                    np.random.set_state(rng_state)
                    np.random.shuffle(images)
                    np.random.set_state(rng_state)
                    np.random.shuffle(landmarks)
                gen = zip(images, landmarks)
                for image_num, (image, landmark) in enumerate(gen):
                    yield (image_num + 1) % batch_size, image, landmark

        #self.validate_samples(images["images"])
        # Intialize this for each subprocess
        self._nearest_landmarks = dict()
        img_npy = np.memmap(images["images"], dtype='float32', mode='c',shape=images["data_shape"])
        batcher = batch_gen(img_npy, images["landmarks"], batch_size)
        epoch = 0

        for memory_wrapper in mem_gen:
            memory = memory_wrapper.get()
            logger.trace("Putting to batch queue: (side: '%s', augmenting: %s)", side, augmenting)
            for image_num, image, landmark in batcher:
                imgs = self.process_faces(image, landmark, side, augmenting, epoch)
                for process_output_num, img in enumerate(imgs):
                    memory[process_output_num][image_num - 1][:] = img
                epoch += 1
                if image_num == 0:
                    print(epoch, " batch number created")
                    memory_wrapper.ready()

        logger.debug("Finished batching: (epoch: %s, side: '%s', augmenting: %s)",
                     epoch, side, augmenting)

    def validate_samples(self, data):
        """ Check the total number of images against batchsize and return
            the total number of images """
        length = data.shape[0]
        msg = ("Number of images is lower than batch-size (Note that too few "
               "images may lead to bad training). # images: {}, "
               "batch-size: {}".format(length, self.batch_size))
        assert length >= self.batch_size, msg

    @staticmethod
    def minibatch(side, augmenting, load_process):
        """ A generator function that yields epoch, batchsize of warped_img
            and batchsize of target_img from the load queue """
        logger.debug("Launching minibatch generator for queue (side: '%s', augmenting: %s)",
                     side, augmenting)
        for batch_wrapper in load_process:
            with batch_wrapper as batch:
                logger.trace("Yielding batch: (size: %s, item shapes: %s, side:  '%s', "
                             "augmenting: %s)",
                             len(batch), [item.shape for item in batch], side, augmenting)
                yield batch
        load_process.stop()
        logger.debug("Finished minibatch generator for queue: (side: '%s', augmenting: %s)",
                     side, augmenting)
        load_process.join()

    def process_faces(self, image, src_pts, side, augmenting, img_number):
        """ Load an image and perform transformation and warping """
        logger.trace("Processing face: (image #: '%s', side: '%s', augmenting: %s)",
                     img_number, side, augmenting)
        if augmenting:
            image = self.processing.random_transform(image)
            if not self.training_opts["no_flip"]:
                image = self.processing.do_random_flip(image)
        if self.training_opts["warp_to_landmarks"]:
            dst_pts = self.get_closest_match(filename, side, src_pts)
            processed = self.processing.random_warp_landmarks(image, src_pts, dst_pts)
        else:
            processed = self.processing.random_warp(image)
        logger.trace("Processed face: (image: '%s', side: '%s', shapes: %s)",
                     image, side, [img.shape for img in processed])
        return processed

    def get_landmarks(self, filename, image, side):
        """ Return the landmarks for this face """
        logger.trace("Retrieving landmarks: (filename: '%s', side: '%s'", filename, side)
        lm_key = sha1(image).hexdigest()
        try:
            src_points = self.landmarks[side][lm_key]
        except KeyError as err:
            msg = ("At least one of your images does not have a matching entry in your alignments "
                   "file."
                   "\nIf you are training with a mask or using 'warp to landmarks' then every "
                   "face you intend to train on must exist within the alignments file."
                   "\nThe specific file that caused the failure was '{}' which has a hash of {}."
                   "\nMost likely there will be more than just this file missing from the "
                   "alignments file. You can use the Alignments Tool to help identify missing "
                   "alignments".format(lm_key, filename))
            raise FaceswapError(msg) from err
        logger.trace("Returning: (src_points: %s)", src_points)
        return src_points

    def get_closest_match(self, filename, side, src_points):
        """ Return closest matched landmarks from opposite set """
        logger.trace("Retrieving closest matched landmarks: (filename: '%s', src_points: '%s'",
                     filename, src_points)
        landmarks = self.landmarks["a"] if side == "b" else self.landmarks["b"]
        closest_hashes = self._nearest_landmarks.get(filename)
        if not closest_hashes:
            dst_points_items = list(landmarks.items())
            dst_points = list(x[1] for x in dst_points_items)
            closest = (np.mean(np.square(src_points - dst_points), axis=(1, 2))).argsort()[:10]
            closest_hashes = tuple(dst_points_items[i][0] for i in closest)
            self._nearest_landmarks[filename] = closest_hashes
        dst_points = landmarks[choice(closest_hashes)]
        logger.trace("Returning: (dst_points: %s)", dst_points)
        return dst_points


class ImageManipulation():
    """ Manipulations to be performed on training images """
    def __init__(self, input_size, output_shapes, coverage_ratio, config):
        """ input_size: Size of the face input into the model
            output_shapes: Shapes that come out of the model
            coverage_ratio: Coverage ratio of full image. Eg: 256 * 0.625 = 160
        """
        logger.debug("Initializing %s: (input_size: %s, output_size: %s, coverage_ratio: %s)",
                     self.__class__.__name__, input_size, output_size, coverage_ratio)
        # Transform args
        self.t_args = {"rotation":  10.,   # Range to randomly rotate the image by
                       "zoom":      0.05,  # Range to randomly zoom the image by
                       "shift":     0.05,  # Range to randomly translate the image by
                       "flip":      0.5}   # Chance to flip the image horizontally
        # Transform and Warp args
        self.input_size = input_size
        self.output_sizes = [shape[1] for shape in output_shapes if shape[2] == 3]
        logger.debug("Output sizes: %s", self.output_sizes)
        # Warp args
        self.coverage_ratio = coverage_ratio  # Coverage ratio of full image. Eg: 256 * 0.625 = 160
        self.scale = 5  # Normal random variable scale
        logger.debug("Initialized %s", self.__class__.__name__)

    def color_adjust(self, img, augment_color, is_display):
        """ Color adjust RGB image """
        logger.trace("Color adjusting image")
        if not is_display and augment_color:
            logger.trace("Augmenting color")
            face, _ = self.separate_mask(img)
            face = face.astype("uint8")
            face = self.random_clahe(face)
            face = self.random_lab(face)
            img[:, :, :3] = face
        return img.astype('float32') / 255.0

    def random_clahe(self, image):
        """ Randomly perform Contrast Limited Adaptive Histogram Equilization """
        contrast_random = random()
        if contrast_random > self.config.get("color_clahe_chance", 50) / 100:
            return image

        base_contrast = image.shape[0] // 128
        grid_base = random() * self.config.get("color_clahe_max_size", 4)
        contrast_adjustment = int(grid_base * (base_contrast / 2))
        grid_size = base_contrast + contrast_adjustment
        logger.trace("Adjusting Contrast. Grid Size: %s", grid_size)

        clahe = cv2.createCLAHE(clipLimit=2.0,  # pylint: disable=no-member
                                tileGridSize=(grid_size, grid_size))
        for chan in range(3):
            image[:, :, chan] = clahe.apply(image[:, :, chan])
        return image

    def random_lab(self, image):
        """ Perform random color/lightness adjustment in L*a*b* colorspace """
        amount_l = self.config.get("color_lightness", 30) / 100
        amount_ab = self.config.get("color_ab", 8) / 100

        randoms = [(random() * amount_l * 2) - amount_l,  # L adjust
                   (random() * amount_ab * 2) - amount_ab,  # A adjust
                   (random() * amount_ab * 2) - amount_ab]  # B adjust

        logger.trace("Random LAB adjustments: %s", randoms)
        image = cv2.cvtColor(  # pylint:disable=no-member
            image, cv2.COLOR_BGR2LAB).astype("float32") / 255.0  # pylint:disable=no-member

        for idx, adjustment in enumerate(randoms):
            if adjustment >= 0:
                image[:, :, idx] = ((1 - image[:, :, idx]) * adjustment) + image[:, :, idx]
            else:
                image[:, :, idx] = image[:, :, idx] * (1 + adjustment)
        image = cv2.cvtColor((image * 255.0).astype("uint8"),  # pylint:disable=no-member
                             cv2.COLOR_LAB2BGR)  # pylint:disable=no-member
        return image

    @staticmethod
    def separate_mask(image):
        """ Return the image and the mask from a 4 channel image """
        logger.trace("Seperating mask from four channel image")
        mask = image[:, :, -1:]
        image = image[:, :, :3]
        return image, mask

    def get_coverage(self, image):
        """ Return coverage value for given image """
        coverage = int(image.shape[0] * self.coverage_ratio)
        logger.trace("Coverage: %s", coverage)
        return coverage

    def random_transform(self, image):
        """ Randomly transform an image """
          # pylint: disable=no-member
        logger.trace("Randomly transforming image")
        height, width = image.shape[0:2]
        rotate = np.random.uniform(-self.t_args["rotation"], self.t_args["rotation"])
        scale = np.random.uniform(1 - self.t_args["zoom"], 1 + self.t_args["zoom"])
        tn_x = np.random.uniform(-self.t_args["shift"], self.t_args["shift"]) * width
        tn_y = np.random.uniform(-self.t_args["shift"], self.t_args["shift"]) * height

        mat = cv2.getRotationMatrix2D((width // 2, height // 2), rotate, scale)
        mat[:, 2] += (tn_x, tn_y)
        result = cv2.warpAffine(image, mat, (width, height),
                                borderMode=cv2.BORDER_REPLICATE)

        logger.trace("Randomly transformed image")
        return result

    def do_random_flip(self, image):
        """ Perform flip on image if random number is within threshold """
        logger.trace("Randomly flipping image")
        do_flip = np.random.random() < self.t_args["flip"]
        retval = image[:, ::-1] if do_flip else image
        logger.trace("Was the image flipped?: %s", str(do_flip))
        return retval

    def random_warp(self, image):
        """ get pair of random warped images from aligned face image """
        # pylint: disable=no-member
        logger.trace("Randomly warping image")
        sample = image.copy()[:, :, :3]
        height, width = image.shape[0:2]
<<<<<<< HEAD

=======
        coverage = self.get_coverage(image) // 2
>>>>>>> c159d36f
        try:
            assert height == width and height % 2 == 0
        except AssertionError as err:
            msg = ("Training images should be square with an even number of pixels across each "
                   "side. An image was found with width: {}, height: {}."
                   "\nMost likely this is a frame rather than a face within your training set. "
                   "\nMake sure that the only images within your training set are faces generated "
                   "from the Extract process.".format(width, height))
            raise FaceswapError(msg) from err

        range_ = np.linspace(height // 2 - coverage, height // 2 + coverage, 5, dtype='float32')
        mapx = np.broadcast_to(range_, (5, 5)).copy()
        mapy = mapx.T
        # mapx, mapy = np.float32(np.meshgrid(range_,range_)) # instead of broadcast

        pad = int(1.25 * self.input_size)
        slices = slice(pad // 10, -pad // 10)
        dst_slices = [slice(0, (size + 1), (size // 4)) for size in self.output_sizes]
        interp = np.empty((2, self.input_size, self.input_size), dtype='float32')

        for i, map_ in enumerate([mapx, mapy]):
            map_ = map_ + np.random.normal(size=(5, 5), scale=self.scale)
            interp[i] = cv2.resize(map_, (pad, pad))[slices, slices]

        warped_image = cv2.remap(image, interp[0], interp[1], cv2.INTER_LINEAR)
        src_points = np.stack([mapx.ravel(), mapy.ravel()], axis=-1)
        dst_points = np.mgrid[dst_slice, dst_slice]
        mat = umeyama(src_points, True, dst_points.T.reshape(-1, 2))[0:2]
        target_image = cv2.warpAffine(image, mat, (self.output_size, self.output_size))

        target_images = [cv2.warpAffine(image,
                                        mat,
                                        (self.output_sizes[idx], self.output_sizes[idx]))
                         for idx, mat in enumerate(mats)]

        logger.trace("Warped image shape: %s", warped_image.shape)
        logger.trace("Warped mask shape: %s", warped_mask.shape)
        logger.trace("Target image shape: %s", target_image.shape)
        logger.trace("Target mask shape: %s", target_mask.shape)
        logger.trace("Randomly warped image and mask")
        return [sample, warped_image, warped_mask, target_image, target_mask]

    def random_warp_landmarks(self, image, source=None, destination=None):
        """ get warped image, target image and target mask From DFAKER plugin """
        # pylint: disable=no-member
        logger.trace("Randomly warping landmarks")
        sample = image.copy()[:, :, :3]
        size = image.shape[0]
<<<<<<< HEAD
        coverage = self.get_coverage(image)
=======
        coverage = self.get_coverage(image) // 2

>>>>>>> c159d36f
        p_mx = size - 1
        p_hf = (size // 2) - 1

        edge_anchors = [(0, 0), (0, p_mx), (p_mx, p_mx), (p_mx, 0),
                        (p_hf, 0), (p_hf, p_mx), (p_mx, p_hf), (0, p_hf)]
        grid_x, grid_y = np.mgrid[0:p_mx:complex(size), 0:p_mx:complex(size)]

        destination = destination.astype('float32')
        destination = destination + np.random.normal(size=dst_points.shape, scale=2.)
        destination = destination.astype('uint8')
        points = np.concatenate([source[17:], destination[17:]], axis=0).astype('uint32')
        face_core = cv2.convexHull(points)
        source = [(pty, ptx) for ptx, pty in source] + edge_anchors
        destination = [(pty, ptx) for ptx, pty in destination] + edge_anchors

        indicies_to_remove = set()
        for fpl in source, destination:
            for idx, (pty, ptx) in enumerate(fpl):
                if idx > 17:
                    break
                elif cv2.pointPolygonTest(face_core, (pty, ptx), False) >= 0:
                    indicies_to_remove.add(idx)

        for idx in sorted(indicies_to_remove, reverse=True):
            source.pop(idx)
            destination.pop(idx)

        grid_z = griddata(destination, source, (grid_x, grid_y), method="linear").astype('float32')
        map_x = np.append([], [ar[:, 1] for ar in grid_z]).reshape(size, size)
        map_y = np.append([], [ar[:, 0] for ar in grid_z]).reshape(size, size)
        warped_image = cv2.remap(image, map_x, map_y, cv2.INTER_LINEAR, cv2.BORDER_TRANSPARENT)
        target_image = image

        # TODO Make sure this replacement is correct
<<<<<<< HEAD
        slices = slice(size // 2 - coverage // 2, size // 2 + coverage // 2)
        # slices = slice(size // 32, size - size // 32)  # 8px on a 256px image
        warped_image = cv2.resize(warped_image[slices, slices, :],
                                  (self.input_size, self.input_size),
                                  cv2.INTER_AREA)
        target_image = cv2.resize(target_image[slices, slices, :],
                                  (self.output_size, self.output_size),
                                  cv2.INTER_AREA)
=======
        slices = slice(size // 2 - coverage, size // 2 + coverage)
#        slices = slice(size // 32, size - size // 32)  # 8px on a 256px image
        warped_image = cv2.resize(  # pylint:disable=no-member
            warped_image[slices, slices, :], (self.input_size, self.input_size),
            cv2.INTER_AREA)  # pylint:disable=no-member
        logger.trace("Warped image shape: %s", warped_image.shape)
        target_images = [cv2.resize(target_image[slices, slices, :],  # pylint:disable=no-member
                                    (size, size),
                                    cv2.INTER_AREA)  # pylint:disable=no-member
                         for size in self.output_sizes]

        logger.trace("Target image shapea: %s", [img.shape for img in target_images])
        return self.compile_images(warped_image, target_images)

    def compile_images(self, warped_image, target_images):
        """ Compile the warped images, target images and mask for feed """
        warped_image, _ = self.separate_mask(warped_image)
        final_target_images = list()
        target_mask = None
        for target_image in target_images:
            image, mask = self.separate_mask(target_image)
            final_target_images.append(image)
            # Add the mask if it exists and is the same size as our largest output
            if mask is not None and mask.shape[1] == max(self.output_sizes):
                target_mask = mask

        retval = [warped_image] + final_target_images
        if target_mask is not None:
            logger.trace("Target mask shape: %s", target_mask.shape)
            retval.append(target_mask)

        logger.trace("Final shapes: %s", [img.shape for img in retval])
        return retval

>>>>>>> c159d36f

        warped_image, warped_mask = self.separate_mask(warped_image)
        target_image, target_mask = self.separate_mask(target_image)

        logger.trace("Warped image shape: %s", warped_image.shape)
        logger.trace("Warped mask shape: %s", warped_mask.shape)
        logger.trace("Target image shape: %s", target_image.shape)
        logger.trace("Target mask shape: %s", target_mask.shape)
        logger.trace("Randomly warped image and mask")
        return [sample, warped_image, warped_mask, target_image, target_mask]<|MERGE_RESOLUTION|>--- conflicted
+++ resolved
@@ -311,11 +311,7 @@
         logger.trace("Randomly warping image")
         sample = image.copy()[:, :, :3]
         height, width = image.shape[0:2]
-<<<<<<< HEAD
-
-=======
         coverage = self.get_coverage(image) // 2
->>>>>>> c159d36f
         try:
             assert height == width and height % 2 == 0
         except AssertionError as err:
@@ -364,12 +360,8 @@
         logger.trace("Randomly warping landmarks")
         sample = image.copy()[:, :, :3]
         size = image.shape[0]
-<<<<<<< HEAD
-        coverage = self.get_coverage(image)
-=======
         coverage = self.get_coverage(image) // 2
 
->>>>>>> c159d36f
         p_mx = size - 1
         p_hf = (size // 2) - 1
 
@@ -404,16 +396,6 @@
         target_image = image
 
         # TODO Make sure this replacement is correct
-<<<<<<< HEAD
-        slices = slice(size // 2 - coverage // 2, size // 2 + coverage // 2)
-        # slices = slice(size // 32, size - size // 32)  # 8px on a 256px image
-        warped_image = cv2.resize(warped_image[slices, slices, :],
-                                  (self.input_size, self.input_size),
-                                  cv2.INTER_AREA)
-        target_image = cv2.resize(target_image[slices, slices, :],
-                                  (self.output_size, self.output_size),
-                                  cv2.INTER_AREA)
-=======
         slices = slice(size // 2 - coverage, size // 2 + coverage)
 #        slices = slice(size // 32, size - size // 32)  # 8px on a 256px image
         warped_image = cv2.resize(  # pylint:disable=no-member
@@ -425,31 +407,6 @@
                                     cv2.INTER_AREA)  # pylint:disable=no-member
                          for size in self.output_sizes]
 
-        logger.trace("Target image shapea: %s", [img.shape for img in target_images])
-        return self.compile_images(warped_image, target_images)
-
-    def compile_images(self, warped_image, target_images):
-        """ Compile the warped images, target images and mask for feed """
-        warped_image, _ = self.separate_mask(warped_image)
-        final_target_images = list()
-        target_mask = None
-        for target_image in target_images:
-            image, mask = self.separate_mask(target_image)
-            final_target_images.append(image)
-            # Add the mask if it exists and is the same size as our largest output
-            if mask is not None and mask.shape[1] == max(self.output_sizes):
-                target_mask = mask
-
-        retval = [warped_image] + final_target_images
-        if target_mask is not None:
-            logger.trace("Target mask shape: %s", target_mask.shape)
-            retval.append(target_mask)
-
-        logger.trace("Final shapes: %s", [img.shape for img in retval])
-        return retval
-
->>>>>>> c159d36f
-
         warped_image, warped_mask = self.separate_mask(warped_image)
         target_image, target_mask = self.separate_mask(target_image)
 
