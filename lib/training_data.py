--- conflicted
+++ resolved
@@ -17,23 +17,16 @@
 
 logger = logging.getLogger(__name__)  # pylint: disable=invalid-name
 
-# TODO Add source, dest points to random warp half and ability to
-# not have landmarks to random warp full
-
 
 class TrainingDataGenerator():
     """ Generate training data for models """
-    def __init__(self, transform_kwargs, training_opts=dict()):
-        logger.debug("Initializing %s: (transform_kwargs: %s, training_opts: %s)",
-                     self.__class__.__name__, transform_kwargs,
-                     {key: val for key, val in training_opts.items() if key != "landmarks"})
+    def __init__(self, model_input_size, model_output_size, training_opts):
+        logger.debug("Initializing %s: (model_input_size: %s, model_output_shape: %s, "
+                     "training_opts: %s, landmarks: %s)",
+                     self.__class__.__name__, model_input_size, model_output_size,
+                     {key: val for key, val in training_opts.items() if key != "landmarks"},
+                     bool(training_opts.get("landmarks", None)))
         self.batchsize = 0
-<<<<<<< HEAD
-        self.training_opts = training_opts
-        self.full_face = self.training_opts.get("full_face", False)
-        self.mask_function = self.set_mask_function()
-        self.processing = ImageManipulation(**transform_kwargs)
-=======
         self.model_input_size = model_input_size
         self.model_output_size = model_output_size
         self.training_opts = training_opts
@@ -43,7 +36,6 @@
         self.processing = ImageManipulation(model_input_size,
                                             model_output_size,
                                             training_opts.get("coverage_ratio", 0.625))
->>>>>>> 47b43191
         logger.debug("Initialized %s", self.__class__.__name__)
 
     def set_mask_class(self):
@@ -57,38 +49,11 @@
         logger.debug("Mask class: %s", mask_class)
         return mask_class
 
-    def minibatch_ab(self, images, batchsize, side, do_shuffle=True):
+    def minibatch_ab(self, images, batchsize, side, do_shuffle=True, is_timelapse=False):
         """ Keep a queue filled to 8x Batch Size """
-        logger.debug("Queue batches: (image_count: %s, batchsize: %s, side: '%s', do_shuffle: %s)",
-                     len(images), batchsize, side, do_shuffle)
+        logger.debug("Queue batches: (image_count: %s, batchsize: %s, side: '%s', do_shuffle: %s, "
+                     "is_timelapse: %s)", len(images), batchsize, side, do_shuffle, is_timelapse)
         self.batchsize = batchsize
-<<<<<<< HEAD
-        q_name = "train_{}".format(side)
-        q_size = batchsize * 8
-        # Don't use a multiprocessing queue because sometimes the MP Manager borks on numpy arrays
-        queue_manager.add_queue(q_name, maxsize=q_size, multiprocessing_queue=False)
-        load_thread = MultiThread(self.load_batches, images, q_name, side, do_shuffle)
-        load_thread.start()
-        logger.debug("Batching to queue: (side: '%s', queue: '%s')", side, q_name)
-        return self.minibatch(q_name, load_thread)
-
-    def load_batches(self, images, q_name, side, do_shuffle=True):
-        """ Load the warped images and target images to queue """
-        logger.debug("Loading batch: (image_count: %s, q_name: '%s', side: '%s'. do_shuffle: %s)",
-                     len(images), q_name, side, do_shuffle)
-        epoch = 0
-        queue = queue_manager.get_queue(q_name)
-        self.validate_samples(images)
-        while True:
-            if do_shuffle:
-                shuffle(images)
-            for img in images:
-                logger.trace("Putting to batch queue: (q_name: '%s', side: '%s')", q_name, side)
-                queue.put(self.process_face(img, side))
-            epoch += 1
-        logger.debug("Finished batching: (epoch: %s, q_name: '%s', side: '%s')",
-                     epoch, q_name, side)
-=======
         queue_in, queue_out = self.make_queues(side, is_timelapse)
         training_size = self.training_opts.get("training_size", 256)
         batch_shape = list((
@@ -149,7 +114,6 @@
             memory_wrapper.ready()
         logger.debug("Finished batching: (epoch: %s, side: '%s', is_timelapse: %s)",
                      epoch, side, is_timelapse)
->>>>>>> 47b43191
 
     def validate_samples(self, data):
         """ Check the total number of images against batchsize and return
@@ -164,26 +128,6 @@
     def minibatch(side, is_timelapse, load_process):
         """ A generator function that yields epoch, batchsize of warped_img
             and batchsize of target_img from the load queue """
-<<<<<<< HEAD
-        logger.debug("Launching minibatch generator for queue: '%s'", q_name)
-        queue = queue_manager.get_queue(q_name)
-        while True:
-            if load_thread.has_error:
-                logger.debug("Thread error detected")
-                break
-            batch = list()
-            for _ in range(self.batchsize):
-                images = queue.get()
-                for idx, image in enumerate(images):
-                    if len(batch) < idx + 1:
-                        batch.append(list())
-                    batch[idx].append(image)
-            batch = [np.float32(image) for image in batch]
-            logger.trace("Yielding batch: (size: %s, queue:  '%s'", len(batch), q_name)
-            yield batch
-        logger.debug("Finished minibatch generator for queue: '%s'", q_name)
-        load_thread.join()
-=======
         logger.debug("Launching minibatch generator for queue (side: '%s', is_timelapse: %s)",
                      side, is_timelapse)
         for batch_wrapper in load_process:
@@ -196,68 +140,56 @@
         logger.debug("Finished minibatch generator for queue: (side: '%s', is_timelapse: %s)",
                      side, is_timelapse)
         load_process.join()
->>>>>>> 47b43191
-
-    def process_face(self, filename, side):
+
+    def process_face(self, filename, side, is_timelapse):
         """ Load an image and perform transformation and warping """
-        logger.trace("Process face: (filename: '%s', side: '%s')", filename, side)
+        logger.trace("Process face: (filename: '%s', side: '%s', is_timelapse: %s)",
+                     filename, side, is_timelapse)
         try:
             image = cv2.imread(filename)  # pylint: disable=no-member
         except TypeError:
             raise Exception("Error while reading image", filename)
 
-<<<<<<< HEAD
-        if self.mask_function:
-            landmarks = self.training_opts["landmarks"]
-            src_pts = self.get_landmarks(filename, image, side, landmarks)
-            image = self.mask_function(src_pts, image, coverage=self.processing.coverage)
-=======
         if self.mask_class or self.training_opts["warp_to_landmarks"]:
             src_pts = self.get_landmarks(filename, image, side)
         if self.mask_class:
             image = self.mask_class(src_pts, image, channels=4).mask
->>>>>>> 47b43191
 
         image = self.processing.color_adjust(image)
-        image = self.processing.random_transform(image)
-
-        if self.full_face:
-            dst_pts = self.get_closest_match(filename, side, landmarks, src_pts)
-            processed = self.processing.random_warp_full_face(image, src_pts, dst_pts)
+
+        if not is_timelapse:
+            image = self.processing.random_transform(image)
+            if not self.training_opts["no_flip"]:
+                image = self.processing.do_random_flip(image)
+        sample = image.copy()[:, :, :3]
+
+        if self.training_opts["warp_to_landmarks"]:
+            dst_pts = self.get_closest_match(filename, side, src_pts)
+            processed = self.processing.random_warp_landmarks(image, src_pts, dst_pts)
         else:
             processed = self.processing.random_warp(image)
 
-        retval = self.processing.do_random_flip(processed)
+        processed.insert(0, sample)
         logger.trace("Processed face: (filename: '%s', side: '%s', shapes: %s)",
-                     filename, side, [img.shape for img in retval])
-        return retval
-
-    @staticmethod
-    def get_landmarks(filename, image, side, landmarks):
+                     filename, side, [img.shape for img in processed])
+        return processed
+
+    def get_landmarks(self, filename, image, side):
         """ Return the landmarks for this face """
         logger.trace("Retrieving landmarks: (filename: '%s', side: '%s'", filename, side)
         lm_key = sha1(image).hexdigest()
         try:
-            src_points = landmarks[side][lm_key]
+            src_points = self.landmarks[side][lm_key]
         except KeyError:
             raise Exception("Landmarks not found for hash: '{}' file: '{}'".format(lm_key,
                                                                                    filename))
         logger.trace("Returning: (src_points: %s)", src_points)
         return src_points
 
-    @staticmethod
-    def get_closest_match(filename, side, landmarks, src_points):
+    def get_closest_match(self, filename, side, src_points):
         """ Return closest matched landmarks from opposite set """
         logger.trace("Retrieving closest matched landmarks: (filename: '%s', src_points: '%s'",
                      filename, src_points)
-<<<<<<< HEAD
-        dst_points = landmarks["a"] if side == "b" else landmarks["b"]
-        dst_points = list(dst_points.values())
-        closest = (np.mean(np.square(src_points - dst_points),
-                           axis=(1, 2))).argsort()[:10]
-        closest = np.random.choice(closest)
-        dst_points = dst_points[closest]
-=======
         landmarks = self.landmarks["a"] if side == "b" else self.landmarks["b"]
         closest_hashes = self._nearest_landmarks.get(filename)
         if not closest_hashes:
@@ -268,54 +200,55 @@
             closest_hashes = tuple(dst_points_items[i][0] for i in closest)
             self._nearest_landmarks[filename] = closest_hashes
         dst_points = landmarks[choice(closest_hashes)]
->>>>>>> 47b43191
         logger.trace("Returning: (dst_points: %s)", dst_points)
         return dst_points
 
 
 class ImageManipulation():
     """ Manipulations to be performed on training images """
-    def __init__(self, rotation_range=10, zoom_range=0.05, shift_range=0.05, random_flip=0.4,
-                 zoom=(1, 1), coverage=160, scale=5):
-        """ rotation_range: Used for random transform
-            zoom_range: Used for random transform
-            shift_range: Used for random transform
-            random_flip: Float between 0 and 1. Chance to flip the image
-            zoom: Used for random transform and random warp
-            coverage: Used for random warp
-            scale: Used for random warp
+    def __init__(self, input_size, output_size, coverage_ratio):
+        """ input_size: Size of the face input into the model
+            output_size: Size of the face that comes out of the modell
+            coverage_ratio: Coverage ratio of full image. Eg: 256 * 0.625 = 160
         """
-        logger.debug("Initializing %s: (rotation_range: %s, zoom_range: %s, shift_range: %s, "
-                     "random_flip: %s, zoom: %s, coverage: %s, scale: %s)",
-                     self.__class__.__name__, rotation_range, zoom_range, shift_range, random_flip,
-                     zoom, coverage, scale)
+        logger.debug("Initializing %s: (input_size: %s, output_size: %s, coverage_ratio: %s)",
+                     self.__class__.__name__, input_size, output_size, coverage_ratio)
         # Transform args
-        self.rotation_range = rotation_range
-        self.zoom_range = zoom_range
-        self.shift_range = shift_range
-        self.random_flip = random_flip
+        self.rotation_range = 10  # Range to randomly rotate the image by
+        self.zoom_range = 0.05  # Range to randomly zoom the image by
+        self.shift_range = 0.05  # Range to randomly translate the image by
+        self.random_flip = 0.5  # Chance to flip the image horizontally
         # Transform and Warp args
-        self.zoom = zoom
+        self.input_size = input_size
+        self.output_size = output_size
         # Warp args
-        self.coverage = coverage
-        self.scale = scale
+        self.coverage_ratio = coverage_ratio  # Coverage ratio of full image. Eg: 256 * 0.625 = 160
+        self.scale = 5  # Normal random variable scale
         logger.debug("Initialized %s", self.__class__.__name__)
 
     @staticmethod
     def color_adjust(img):
         """ Color adjust RGB image """
         logger.trace("Color adjusting image")
-        return img / 255.0
+        return img.astype('float32') / 255.0
 
     @staticmethod
-    def seperate_mask(image):
+    def separate_mask(image):
         """ Return the image and the mask from a 4 channel image """
         mask = None
         if image.shape[2] == 4:
             logger.trace("Image contains mask")
-            mask = image[:, :, 3].reshape((image.shape[0], image.shape[1], 1))
+            mask = np.expand_dims(image[:, :, -1], axis=2)
             image = image[:, :, :3]
+        else:
+            logger.trace("Image has no mask")
         return image, mask
+
+    def get_coverage(self, image):
+        """ Return coverage value for given image """
+        coverage = int(image.shape[0] * self.coverage_ratio)
+        logger.trace("Coverage: %s", coverage)
+        return coverage
 
     def random_transform(self, image):
         """ Randomly transform an image """
@@ -337,62 +270,71 @@
         logger.trace("Randomly transformed image")
         return result
 
-    def random_warp(self, image, src_points=None, dst_points=None):
+    def do_random_flip(self, image):
+        """ Perform flip on image if random number is within threshold """
+        logger.trace("Randomly flipping image")
+        if np.random.random() < self.random_flip:
+            logger.trace("Flip within threshold. Flipping")
+            retval = image[:, ::-1]
+        else:
+            logger.trace("Flip outside threshold. Not Flipping")
+            retval = image
+        logger.trace("Randomly flipped image")
+        return retval
+
+    def random_warp(self, image):
         """ get pair of random warped images from aligned face image """
         logger.trace("Randomly warping image")
-        image, mask = self.seperate_mask(image)
         height, width = image.shape[0:2]
+        coverage = self.get_coverage(image)
         assert height == width and height % 2 == 0
 
-        range_ = np.linspace(height // 2 - self.coverage // 2,
-                             height // 2 + self.coverage // 2, self.scale)
-        mapx = np.broadcast_to(range_, (self.scale, self.scale))
+        range_ = np.linspace(height // 2 - coverage // 2,
+                             height // 2 + coverage // 2,
+                             5, dtype='float32')
+        mapx = np.broadcast_to(range_, (5, 5)).copy()
         mapy = mapx.T
-
-        mapx = mapx + np.random.normal(size=(self.scale, self.scale), scale=self.scale)
-        mapy = mapy + np.random.normal(size=(self.scale, self.scale), scale=self.scale)
-
-        interp_mapx = cv2.resize(  # pylint: disable=no-member
-            mapx, (80 * self.zoom[0],
-                   80 * self.zoom[0]))[8 * self.zoom[0]:72 * self.zoom[0],
-                                       8 * self.zoom[0]:72 * self.zoom[0]].astype('float32')
-        interp_mapy = cv2.resize(  # pylint: disable=no-member
-            mapy, (80 * self.zoom[0],
-                   80 * self.zoom[0]))[8 * self.zoom[0]:72 * self.zoom[0],
-                                       8 * self.zoom[0]:72 * self.zoom[0]].astype('float32')
+        # mapx, mapy = np.float32(np.meshgrid(range_,range_)) # instead of broadcast
+
+        pad = int(1.25 * self.input_size)
+        slices = slice(pad // 10, -pad // 10)
+        dst_slice = slice(0, (self.output_size + 1), (self.output_size // 4))
+        interp = np.empty((2, self.input_size, self.input_size), dtype='float32')
+        ####
+
+        for i, map_ in enumerate([mapx, mapy]):
+            map_ = map_ + np.random.normal(size=(5, 5), scale=self.scale)
+            interp[i] = cv2.resize(map_, (pad, pad))[slices, slices]  # pylint: disable=no-member
 
         warped_image = cv2.remap(  # pylint: disable=no-member
-            image, interp_mapx, interp_mapy, cv2.INTER_LINEAR)  # pylint: disable=no-member
+            image, interp[0], interp[1], cv2.INTER_LINEAR)  # pylint: disable=no-member
         logger.trace("Warped image shape: %s", warped_image.shape)
 
         src_points = np.stack([mapx.ravel(), mapy.ravel()], axis=-1)
-        dst_points = np.mgrid[0:65 * self.zoom[0]:16 * self.zoom[0],
-                              0:65 * self.zoom[0]:16 * self.zoom[0]].T.reshape(-1, 2)
-
-        mat = umeyama(src_points, dst_points, True)[0:2]
+        dst_points = np.mgrid[dst_slice, dst_slice]
+        mat = umeyama(src_points, True, dst_points.T.reshape(-1, 2))[0:2]
         target_image = cv2.warpAffine(  # pylint: disable=no-member
-            image, mat, (64 * self.zoom[1], 64 * self.zoom[1]))
+            image, mat, (self.output_size, self.output_size))
         logger.trace("Target image shape: %s", target_image.shape)
 
-        retval = [warped_image, target_image]
-
-        if mask is not None:
-            target_mask = cv2.warpAffine(  # pylint: disable=no-member
-                mask, mat, (64 * self.zoom[1], 64 * self.zoom[1]))
-            target_mask = target_mask.reshape((64 * self.zoom[1], 64 * self.zoom[1], 1))
-            logger.trace("Target mask shape: %s", target_mask.shape)
-
-            retval.append(target_mask)
-
-        logger.trace("Randomly warped image")
-        return retval
-
-    def random_warp_full_face(self, image, src_points=None, dst_points=None):
+        warped_image, warped_mask = self.separate_mask(warped_image)
+        target_image, target_mask = self.separate_mask(target_image)
+
+        if target_mask is None:
+            logger.trace("Randomly warped image")
+            return [warped_image, target_image]
+
+        logger.trace("Target mask shape: %s", target_mask.shape)
+        logger.trace("Randomly warped image and mask")
+        return [warped_image, target_image, target_mask]
+
+    def random_warp_landmarks(self, image, src_points=None, dst_points=None):
         """ get warped image, target image and target mask
             From DFAKER plugin """
         logger.trace("Randomly warping landmarks")
-        image, mask = self.seperate_mask(image)
         size = image.shape[0]
+        coverage = self.get_coverage(image)
+
         p_mx = size - 1
         p_hf = (size // 2) - 1
 
@@ -401,9 +343,9 @@
         grid_x, grid_y = np.mgrid[0:p_mx:complex(size), 0:p_mx:complex(size)]
 
         source = src_points
-        destination = (dst_points.copy().astype("float") +
-                       np.random.normal(size=(dst_points.shape), scale=2))
-        destination = destination.astype("uint8")
+        destination = (dst_points.copy().astype('float32') +
+                       np.random.normal(size=dst_points.shape, scale=2.0))
+        destination = destination.astype('uint8')
 
         face_core = cv2.convexHull(np.concatenate(  # pylint: disable=no-member
             [source[17:], destination[17:]], axis=0).astype(int))
@@ -425,10 +367,7 @@
             source.pop(idx)
             destination.pop(idx)
 
-        grid_z = griddata(destination,
-                          source,
-                          (grid_x, grid_y),
-                          method="linear")
+        grid_z = griddata(destination, source, (grid_x, grid_y), method="linear")
         map_x = np.append([], [ar[:, 1] for ar in grid_z]).reshape(size, size)
         map_y = np.append([], [ar[:, 0] for ar in grid_z]).reshape(size, size)
         map_x_32 = map_x.astype('float32')
@@ -441,46 +380,28 @@
                                  cv2.BORDER_TRANSPARENT)  # pylint: disable=no-member
         target_image = image
 
-        pad_lt = size // 32  # 8px on a 256px image
-        pad_rb = size - pad_lt
-
+        # TODO Make sure this replacement is correct
+        slices = slice(size // 2 - coverage // 2, size // 2 + coverage // 2)
+#        slices = slice(size // 32, size - size // 32)  # 8px on a 256px image
         warped_image = cv2.resize(  # pylint: disable=no-member
-            warped_image[pad_lt:pad_rb, pad_lt:pad_rb, :],
-            (64 * self.zoom[0], 64 * self.zoom[0]),
+            warped_image[slices, slices, :], (self.input_size, self.input_size),
             cv2.INTER_AREA)  # pylint: disable=no-member
         logger.trace("Warped image shape: %s", warped_image.shape)
         target_image = cv2.resize(  # pylint: disable=no-member
-            target_image[pad_lt:pad_rb, pad_lt:pad_rb, :],
-            (64 * self.zoom[1], 64 * self.zoom[1]),
+            target_image[slices, slices, :], (self.output_size, self.output_size),
             cv2.INTER_AREA)  # pylint: disable=no-member
         logger.trace("Target image shape: %s", target_image.shape)
 
-        retval = [warped_image, target_image]
-
-        if mask is not None:
-            target_mask = cv2.resize(  # pylint: disable=no-member
-                mask[pad_lt:pad_rb, pad_lt:pad_rb, :],
-                (64 * self.zoom[1], 64 * self.zoom[1]),
-                cv2.INTER_AREA)  # pylint: disable=no-member
-            target_mask = target_mask.reshape((64 * self.zoom[1], 64 * self.zoom[1], 1))
-            logger.trace("Target mask shape: %s", target_mask.shape)
-
-            retval.append(target_mask)
-
-        logger.trace("Randomly warped image")
-        return retval
-
-    def do_random_flip(self, images):
-        """ Perform flip on images if random number is within threshold """
-        logger.trace("Randomly flipping image")
-        if np.random.random() < self.random_flip:
-            logger.trace("Flip within threshold. Flipping")
-            retval = [image[:, ::-1] for image in images]
-        else:
-            logger.trace("Flip outside threshold. Not Flipping")
-            retval = images
-        logger.trace("Randomly flipped image")
-        return retval
+        warped_image, warped_mask = self.separate_mask(warped_image)
+        target_image, target_mask = self.separate_mask(target_image)
+
+        if target_mask is None:
+            logger.trace("Randomly warped image")
+            return [warped_image, target_image]
+
+        logger.trace("Target mask shape: %s", target_mask.shape)
+        logger.trace("Randomly warped image and mask")
+        return [warped_image, target_image, target_mask]
 
 
 def stack_images(images):
