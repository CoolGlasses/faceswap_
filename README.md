--- conflicted
+++ resolved
@@ -2,8 +2,15 @@
 # deepfakes_faceswap
 
 Faceswap is a tool that utilizes deep learning to recognize and swap faces in pictures and videos.
+![Screenshots](https://i.imgur.com/nWHFLDf.jpg)
 
- 
+<p align="center">
+  <a href="https://www.youtube.com/watch?v=r1jng79a5xc"><img src="https://img.youtube.com/vi/r1jng79a5xc/0.jpg"></img></a>
+<br />Jennifer Lawrence/Steve Buscemi Faceswap using the Villain model
+</p>
+
+Make sure you check out [INSTALL.md](INSTALL.md) before getting started.
+
 - [Manifesto](#manifesto)
 - [How To setup and run the project](#how-to-setup-and-run-the-project)
   - [Overview](#overview)
@@ -11,11 +18,14 @@
   - [Train](#train)
   - [Convert](#convert)
   - [GUI](#gui)
-- [General notes:](#general-notes)
-- [Training Data](#training-data)
+  - [General notes:](#general-notes)
 - [Help I need support!](#help-i-need-support)
   - [Discord Server](#discord-server)
   - [Faceswap-Playground](#faceswap-playground)
+- [Donate](#donate)
+  - [@torzdf](#@torzdf)
+  - [@andenixa](#andenixa)
+  - [@kvrooman](#@kvrooman)
 - [How to contribute](#how-to-contribute)
   - [For people interested in the generative models](#for-people-interested-in-the-generative-models)
   - [For devs](#for-devs)
@@ -28,12 +38,8 @@
   - [Why is it named 'deepfakes' if it is not /u/deepfakes?](#why-is-it-named-deepfakes-if-it-is-not-udeepfakes)
   - [What if /u/deepfakes feels bad about that?](#what-if-udeepfakes-feels-bad-about-that)
 - [About machine learning](#about-machine-learning)
-<<<<<<< HEAD
-  - [How does a computer know how to recognise/shape a faces? How does machine learning work? What is a neural network?](#how-does-a-computer-know-how-to-recogniseshape-a-faces-how-does-machine-learning-work-what-is-a-neural-network)
-=======
   - [How does a computer know how to recognize/shape faces? How does machine learning work? What is a neural network?](#how-does-a-computer-know-how-to-recogniseshape-a-faces-how-does-machine-learning-work-what-is-a-neural-network)
 
->>>>>>> 47b43191
 ---
 ## Manifesto
 
@@ -43,16 +49,12 @@
 
 "Deepfakes" changed all that and anyone could participate in AI development. To us, developers, the release of this code opened up a fantastic learning opportunity. It allowed us to build on ideas developed by others, collaborate with a variety of skilled coders, experiment with AI whilst learning new skills and ultimately contribute towards an emerging technology which will only see more mainstream use as it progresses.
 
-<<<<<<< HEAD
-Are there some out there doing horrible things with similar software? Yes. And because of this, the developers have been following strict ethical standards. Many of us don't even use it to create videos at all, we just tinker with the code to see what it all does. Sadly, the media concentrates only on the unethical uses of this software. That is unfortunately a nature of how it was first exposed to the public, but it is not representative of why it was created, how we use it now, or what we see in it's future. Like any technology, it can be used for good or it can be abused. It is our intention to develop faceswap in a way that it's potential for abuse is minimized whilst maximizing it's potential as a tool for learning, experimenting and, yes, for legitimate faceswaping.
-=======
 Are there some out there doing horrible things with similar software? Yes. And because of this, the developers have been following strict ethical standards. Many of us don't even use it to create videos, we just tinker with the code to see what it does. Sadly, the media concentrates only on the unethical uses of this software. That is, unfortunately, the nature of how it was first exposed to the public, but it is not representative of why it was created, how we use it now, or what we see in its future. Like any technology, it can be used for good or it can be abused. It is our intention to develop faceswap in a way that its potential for abuse is minimized whilst maximizing its potential as a tool for learning, experimenting and, yes, for legitimate faceswapping.
->>>>>>> 47b43191
 
 We are not trying to denigrate celebrities or to demean anyone. We are programmers, we are engineers, we are Hollywood VFX artists, we are activists, we are hobbyists, we are human beings. To this end, we feel that it's time to come out with a standard statement of what this software is and isn't as far as us developers are concerned.
 
 - Faceswap is not for creating porn
-- Faceswap is not for changing faces without consent or with the intent of hiding it's use.
+- Faceswap is not for changing faces without consent or with the intent of hiding its use.
 - Faceswap is not for any illicit, unethical, or questionable purposes.
 - Faceswap exists to experiment and discover AI techniques, for social or political commentary, for movies, and for any number of ethical and reasonable uses.
 
@@ -89,15 +91,10 @@
 
 NB: there is a conversion tool for video. This can be accessed by running `python tools.py effmpeg -h`. Alternatively, you can use [ffmpeg](https://www.ffmpeg.org) to convert video into photos, process images, and convert images back to the video.
 
-## Training Data
-A pre-trained model is not required, but you can download the following pre-trained Cage/Trump training model:
-
-**Whole project with training images and trained model (~300MB):**
-https://anonfile.com/p7w3m0d5be/face-swap.zip or [click here to download](https://anonfile.com/p7w3m0d5be/face-swap.zip)
 
 **Some tips:**
 
-Reusing existing models will train much faster than starting from nothing.  
+Reusing existing models will train much faster than starting from nothing.
 If there is not enough training data, start with someone who looks similar, then switch the data.
 
 ## Help I need support!
@@ -107,8 +104,6 @@
 ### Faceswap-Playground
 Alternatively, you can post questions in the [Faceswap Playground](https://github.com/deepfakes/faceswap-playground). Please do not post general support questions in this repo.
 
-<<<<<<< HEAD
-=======
 ## Donate
 The developers work tirelessly to improve and develop faceswap. Many hours have been put in to provide the software as it is today, but this is an extremely time-consuming process with no financial reward. If you enjoy using the software, please consider donating to the devs, so they can spend more time implementing improvements.
 
@@ -131,7 +126,6 @@
 
 **Ethereum:** 0x18CBbff5fA7C78de7B949A2b0160A0d1bd649f80
 
->>>>>>> 47b43191
 ## How to contribute
 
 ### For people interested in the generative models
@@ -143,8 +137,8 @@
  - Download the data with the link provided above
  - Play with it
  - Check issues with the 'dev' tag
- - For devs more interested in computer vision and openCV, look at issues with the 'opencv' tag. Also feel free to add your own alternatives/improvments
- 
+ - For devs more interested in computer vision and openCV, look at issues with the 'opencv' tag. Also feel free to add your own alternatives/improvements
+
 ### For non-dev advanced users
  - Read this README entirely
  - Clone the repo
@@ -174,7 +168,7 @@
  1. Because a typosquat would have happened sooner or later as project grows
  2. Because we wanted to recognize the original author
  3. Because it will better federate contributors and users
- 
+
 ## What if /u/deepfakes feels bad about that?
 This is a friendly typosquat, and it is fully dedicated to the project. If /u/deepfakes wants to take over this repo/user and drive the project, he is welcomed to do so (Raise an issue, and he will be contacted on Reddit). Please do not send /u/deepfakes messages for help with the code you find here.
 
