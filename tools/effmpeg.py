#!/usr/bin/env python3
# vim: set fileencoding=utf-8 :
"""
Created on 2018-03-16 15:14

@author: Lev Velykoivanenko (velykoivanenko.lev@gmail.com)
"""
# TODO: integrate preview into gui window
# TODO: add preview support when muxing audio
#       -> figure out if ffmpeg | ffplay would work on windows and mac
import logging
import os
import sys
import subprocess
import datetime
from collections import OrderedDict

import imageio_ffmpeg as im_ffm
from ffmpy import FFprobe, FFmpeg, FFRuntimeError

# faceswap imports
from lib.cli import FullHelpArgumentParser
from lib.utils import _image_extensions, _video_extensions
from . import cli

if sys.version_info[0] < 3:
    raise Exception("This program requires at least python3.2")
if sys.version_info[0] == 3 and sys.version_info[1] < 2:
    raise Exception("This program requires at least python3.2")

logger = logging.getLogger(__name__)  # pylint: disable=invalid-name


class DataItem():
    """
    A simple class used for storing the media data items and directories that
    Effmpeg uses for 'input', 'output' and 'ref_vid'.
    """
    vid_ext = _video_extensions
    # future option in effmpeg to use audio file for muxing
    audio_ext = ['.aiff', '.flac', '.mp3', '.wav']
    img_ext = _image_extensions

    def __init__(self, path=None, name=None, item_type=None, ext=None,
                 fps=None):
        self.path = path
        self.name = name
        self.type = item_type
        self.ext = ext
        self.fps = fps
        self.dirname = None
        self.set_type_ext(path)
        self.set_dirname(self.path)
        self.set_name(name)
        if self.is_type("vid") and self.fps is None:
            self.set_fps()

    def set_name(self, name=None):
        if name is None and self.path is not None:
            self.name = os.path.basename(self.path)
        elif name is not None and self.path is None:
            self.name = os.path.basename(name)
        elif name is not None and self.path is not None:
            self.name = os.path.basename(name)
        else:
            self.name = None

    def set_type_ext(self, path=None):
        if path is not None:
            self.path = path
        if self.path is not None:
            item_ext = os.path.splitext(self.path)[1]
            if item_ext in DataItem.vid_ext:
                item_type = 'vid'
            elif item_ext in DataItem.audio_ext:
                item_type = 'audio'
            else:
                item_type = 'dir'
            self.type = item_type
            self.ext = item_ext
        else:
            return

    def set_dirname(self, path=None):
        if path is None and self.path is not None:
            self.dirname = os.path.dirname(self.path)
        elif path is not None and self.path is None:
            self.dirname = os.path.dirname(path)
        elif path is not None and self.path is not None:
            self.dirname = os.path.dirname(path)
        else:
            self.dirname = None

    def is_type(self, item_type=None):
        if item_type == "media":
            return self.type in "vid audio"
        elif item_type == "dir":
            return self.type == "dir"
        elif item_type == "vid":
            return self.type == "vid"
        elif item_type == "audio":
            return self.type == "audio"
        elif item_type.lower() == "none":
            return self.type is None
        else:
            return False

    def set_fps(self):
        try:
            self.fps = Effmpeg.get_fps(self.path)
        except FFRuntimeError:
            self.fps = None


class Effmpeg(object):
    """
    Class that allows for "easy" ffmpeg use. It provides a nice cli interface
    for common video operations.
    """

    _actions_req_fps = ["extract", "gen_vid"]
    _actions_req_ref_video = ["mux_audio"]
    _actions_can_preview = ["gen_vid", "mux_audio", "rescale", "rotate",
                            "slice"]
    _actions_can_use_ref_video = ["gen_vid"]
    _actions_have_dir_output = ["extract"]
    _actions_have_vid_output = ["gen_vid", "mux_audio", "rescale", "rotate",
                                "slice"]
    _actions_have_print_output = ["get_fps", "get_info"]
    _actions_have_dir_input = ["gen_vid"]
    _actions_have_vid_input = ["extract", "get_fps", "get_info", "rescale",
                               "rotate", "slice"]

    # Class variable that stores the target executable (ffmpeg or ffplay)
    _executable = im_ffm.get_ffmpeg_exe()

    # Class variable that stores the common ffmpeg arguments based on verbosity
    __common_ffmpeg_args_dict = {"normal": "-hide_banner ",
                                 "quiet": "-loglevel panic -hide_banner ",
                                 "verbose": ''}

    # _common_ffmpeg_args is the class variable that will get used by various
    # actions and it will be set by the process_arguments() method based on
    # passed verbosity
    _common_ffmpeg_args = ''

    def __init__(self, arguments):
        self.args = arguments
        self.exe = im_ffm.get_ffmpeg_exe()
        self.input = DataItem()
        self.output = DataItem()
        self.ref_vid = DataItem()
        self.start = ""
        self.end = ""
        self.duration = ""
        self.print_ = False

    def process(self):
        # Format action to match the method name
        self.args.action = self.args.action.replace('-', '_')

        # Instantiate input DataItem object
        self.input = DataItem(path=self.args.input)

        # Instantiate output DataItem object
        if self.args.action in self._actions_have_dir_output:
            self.output = DataItem(path=self.__get_default_output())
        elif self.args.action in self._actions_have_vid_output:
            if self.__check_have_fps(self.args.fps) > 0:
                self.output = DataItem(path=self.__get_default_output(),
                                       fps=self.args.fps)
            else:
                self.output = DataItem(path=self.__get_default_output())

        if self.args.ref_vid is None \
                or self.args.ref_vid == '':
            self.args.ref_vid = None

        # Instantiate ref_vid DataItem object
        self.ref_vid = DataItem(path=self.args.ref_vid)

        # Check that correct input and output arguments were provided
        if self.args.action in self._actions_have_dir_input and not self.input.is_type("dir"):
            raise ValueError("The chosen action requires a directory as its "
                             "input, but you entered: "
                             "{}".format(self.input.path))
        if self.args.action in self._actions_have_vid_input and not self.input.is_type("vid"):
            raise ValueError("The chosen action requires a video as its "
                             "input, but you entered: "
                             "{}".format(self.input.path))
        if self.args.action in self._actions_have_dir_output and not self.output.is_type("dir"):
            raise ValueError("The chosen action requires a directory as its "
                             "output, but you entered: "
                             "{}".format(self.output.path))
        if self.args.action in self._actions_have_vid_output and not self.output.is_type("vid"):
            raise ValueError("The chosen action requires a video as its "
                             "output, but you entered: "
                             "{}".format(self.output.path))

        # Check that ref_vid is a video when it needs to be
        if self.args.action in self._actions_req_ref_video:
            if self.ref_vid.is_type("none"):
                raise ValueError("The file chosen as the reference video is "
                                 "not a video, either leave the field blank "
                                 "or type 'None': "
                                 "{}".format(self.ref_vid.path))
        elif self.args.action in self._actions_can_use_ref_video:
            if self.ref_vid.is_type("none"):
                logger.warning("Warning: no reference video was supplied, even though "
                               "one may be used with the chosen action. If this is "
                               "intentional then ignore this warning.")

        # Process start and duration arguments
        self.start = self.parse_time(self.args.start)
        self.end = self.parse_time(self.args.end)
        if not self.__check_equals_time(self.args.end, "00:00:00"):
            self.duration = self.__get_duration(self.start, self.end)
        else:
            self.duration = self.parse_time(str(self.args.duration))

        # If fps was left blank in gui, set it to default -1.0 value
        if self.args.fps == '':
            self.args.fps = str(-1.0)

        # Try to set fps automatically if needed and not supplied by user
        if self.args.action in self._actions_req_fps \
                and self.__convert_fps(self.args.fps) <= 0:
            if self.__check_have_fps(['r', 'i']):
                _error_str = "No fps, input or reference video was supplied, "
                _error_str += "hence it's not possible to "
                _error_str += "'{}'.".format(self.args.action)
                raise ValueError(_error_str)
            elif self.output.fps is not None and self.__check_have_fps(['r', 'i']):
                self.args.fps = self.output.fps
            elif self.ref_vid.fps is not None and self.__check_have_fps(['i']):
                self.args.fps = self.ref_vid.fps
            elif self.input.fps is not None and self.__check_have_fps(['r']):
                self.args.fps = self.input.fps

        # Processing transpose
        if self.args.transpose is None or \
                self.args.transpose.lower() == "none":
            self.args.transpose = None
        else:
            self.args.transpose = self.args.transpose[1]

        # Processing degrees
        if self.args.degrees is None \
                or self.args.degrees.lower() == "none" \
                or self.args.degrees == '':
            self.args.degrees = None
        elif self.args.transpose is None:
            try:
                int(self.args.degrees)
            except ValueError as ve:
                logger.error("You have entered an invalid value for degrees: %s",
                             self.args.degrees)
                exit(1)

        # Set executable based on whether previewing or not
        if self.args.preview and self.args.action in self._actions_can_preview:
            self.exe = 'ffplay'
            self.output = DataItem()

        # Set verbosity of output
        self.__set_verbosity(self.args.quiet, self.args.verbose)

        # Set self.print_ to True if output needs to be printed to stdout
        if self.args.action in self._actions_have_print_output:
            self.print_ = True

        self.effmpeg_process()

    def effmpeg_process(self):
        kwargs = {"input_": self.input,
                  "output": self.output,
                  "ref_vid": self.ref_vid,
                  "fps": self.args.fps,
                  "extract_ext": self.args.extract_ext,
                  "start": self.start,
                  "duration": self.duration,
                  "mux_audio": self.args.mux_audio,
                  "degrees": self.args.degrees,
                  "transpose": self.args.transpose,
                  "scale": self.args.scale,
                  "print_": self.print_,
                  "preview": self.args.preview,
                  "exe": self.exe}
        action = getattr(self, self.args.action)
        action(**kwargs)

    @staticmethod
    def extract(input_=None, output=None, fps=None, extract_ext=None,
                **kwargs):
        _input_opts = Effmpeg._common_ffmpeg_args[:]
        _input = {input_.path: _input_opts}
        _output_opts = '-y -vf fps="' + str(fps) + '"'
        _output_path = output.path + "/" + input_.name + "_%05d" + extract_ext
        _output = {_output_path: _output_opts}
        os.makedirs(output.path, exist_ok=True)
        Effmpeg.__run_ffmpeg(inputs=_input, outputs=_output)

    @staticmethod
    def gen_vid(input_=None, output=None, fps=None, mux_audio=False,
                ref_vid=None, preview=False, exe=None, **kwargs):
        filename = Effmpeg.__get_extracted_filename(input_.path)
        _input_opts = Effmpeg._common_ffmpeg_args[:]
        _input_path = os.path.join(input_.path, filename)
        _fps_arg = '-r ' + str(fps) + ' '
        _input_opts += _fps_arg + "-f image2 "
        _output_opts = _fps_arg
        if not preview:
            _output_opts = '-y ' + _output_opts + ' -c:v libx264'
        if mux_audio:
            _ref_vid_opts = '-c copy -map 0:0 -map 1:1'
            if preview:
                raise ValueError("Preview for gen-vid with audio muxing is "
                                 "not supported.")
            _output_opts = _ref_vid_opts + ' ' + _output_opts
            _inputs = OrderedDict([(_input_path, _input_opts), (ref_vid.path, None)])
        else:
            _inputs = {_input_path: _input_opts}
        _outputs = {output.path: _output_opts}
        Effmpeg.__run_ffmpeg(exe=exe, inputs=_inputs, outputs=_outputs)

    @staticmethod
    def get_fps(input_=None, print_=False, **kwargs):
        _input_opts = '-v error -select_streams v -of '
        _input_opts += 'default=noprint_wrappers=1:nokey=1 '
        _input_opts += '-show_entries stream=r_frame_rate'
        if type(input_) == str:
            _inputs = {input_: _input_opts}
        else:
            _inputs = {input_.path: _input_opts}
<<<<<<< HEAD
        ff = FFprobe(inputs=_inputs)
        _fps = ff.run(stdout=subprocess.PIPE)[0].decode("utf-8")
=======
        logger.debug(_inputs)
        ffp = FFprobe(inputs=_inputs)
        _fps = ffp.run(stdout=subprocess.PIPE)[0].decode("utf-8")
>>>>>>> 47b43191
        _fps = _fps.strip()
        if "/" in _fps:
            _fps = _fps.split("/")
            _fps = str(round(int(_fps[0])/int(_fps[1]), 2))
        if print_:
            logger.info("Video fps: %s", _fps)
        else:
            return _fps

    @staticmethod
    def get_info(input_=None, print_=False, **kwargs):
        _input_opts = Effmpeg._common_ffmpeg_args[:]
        _inputs = {input_.path: _input_opts}
        ff = FFprobe(inputs=_inputs)
        out = ff.run(stdout=subprocess.PIPE,
                     stderr=subprocess.STDOUT)[0].decode('utf-8')
        if print_:
            logger.info(out)
        else:
            return out

    @staticmethod
    def rescale(input_=None, output=None, scale=None, preview=False, exe=None,
                **kwargs):
        _input_opts = Effmpeg._common_ffmpeg_args[:]
        _output_opts = '-vf scale="' + str(scale) + '"'
        if not preview:
            _output_opts = '-y ' + _output_opts
        _inputs = {input_.path: _input_opts}
        _outputs = {output.path: _output_opts}
        Effmpeg.__run_ffmpeg(exe=exe, inputs=_inputs, outputs=_outputs)

    @staticmethod
    def rotate(input_=None, output=None, degrees=None, transpose=None,
               preview=None, exe=None, **kwargs):
        if transpose is None and degrees is None:
            raise ValueError("You have not supplied a valid transpose or "
                             "degrees value:\ntranspose: {}\ndegrees: "
                             "{}".format(transpose, degrees))

        _input_opts = Effmpeg._common_ffmpeg_args[:]
        _output_opts = '-vf '
        if not preview:
            _output_opts = '-y -c:a copy ' + _output_opts
        _bilinear = ''
        if transpose is not None:
            _output_opts += 'transpose="' + str(transpose) + '"'
        elif int(degrees) != 0:
            if int(degrees) % 90 == 0 and int(degrees) != 0:
                _bilinear = ":bilinear=0"
            _output_opts += 'rotate="' + str(degrees) + '*(PI/180)'
            _output_opts += _bilinear + '" '

        _inputs = {input_.path: _input_opts}
        _outputs = {output.path: _output_opts}
        Effmpeg.__run_ffmpeg(exe=exe, inputs=_inputs, outputs=_outputs)

    @staticmethod
    def mux_audio(input_=None, output=None, ref_vid=None, preview=None,
                  exe=None, **kwargs):
        _input_opts = Effmpeg._common_ffmpeg_args[:]
        _ref_vid_opts = None
        _output_opts = '-y -c copy -map 0:0 -map 1:1 -shortest'
        if preview:
            raise ValueError("Preview with audio muxing is not supported.")
<<<<<<< HEAD
        """
        if not preview:
            _output_opts = '-y ' + _output_opts
        """
        _inputs = {input_.path: _input_opts, ref_vid.path: _ref_vid_opts}
=======
        # if not preview:
        #    _output_opts = '-y ' + _output_opts
        _inputs = OrderedDict([(input_.path, _input_opts), (ref_vid.path, _ref_vid_opts)])
>>>>>>> 47b43191
        _outputs = {output.path: _output_opts}
        Effmpeg.__run_ffmpeg(exe=exe, inputs=_inputs, outputs=_outputs)

    @staticmethod
    def slice(input_=None, output=None, start=None, duration=None,
              preview=None, exe=None, **kwargs):
        _input_opts = Effmpeg._common_ffmpeg_args[:]
        _input_opts += "-ss " + start
        _output_opts = "-t " + duration + " "
        if not preview:
            _output_opts = '-y ' + _output_opts + "-vcodec copy -acodec copy"
        _inputs = {input_.path: _input_opts}
        _output = {output.path: _output_opts}
        Effmpeg.__run_ffmpeg(exe=exe, inputs=_inputs, outputs=_output)

    # Various helper methods
    @classmethod
    def __set_verbosity(cls, quiet, verbose):
        if verbose:
            cls._common_ffmpeg_args = cls.__common_ffmpeg_args_dict["verbose"]
        elif quiet:
            cls._common_ffmpeg_args = cls.__common_ffmpeg_args_dict["quiet"]
        else:
            cls._common_ffmpeg_args = cls.__common_ffmpeg_args_dict["normal"]

    def __get_default_output(self):
        # Set output to the same directory as input
        # if the user didn't specify it.
        if self.args.output == "":
            if self.args.action in self._actions_have_dir_output:
                return os.path.join(self.input.dirname, 'out')
            elif self.args.action in self._actions_have_vid_output:
                if self.input.is_type("media"):
                    # Using the same extension as input leads to very poor
                    # output quality, hence the default is mkv for now
                    return os.path.join(self.input.dirname,
                                        "out.mkv")  # + self.input.ext)
                else:  # case if input was a directory
                    return os.path.join(self.input.dirname, 'out.mkv')
        else:
            return self.args.output

    def __check_have_fps(self, items):
        items_to_check = list()
        for i in items:
            if i == 'r':
                items_to_check.append('ref_vid')
            elif i == 'i':
                items_to_check.append('input')
            elif i == 'o':
                items_to_check.append('output')

        return all(getattr(self, i).fps is None for i in items_to_check)

    @staticmethod
<<<<<<< HEAD
    def __run_ffmpeg(exe="ffmpeg", inputs=None, outputs=None):
        ff = FFmpeg(executable=exe, inputs=inputs, outputs=outputs)
=======
    def __run_ffmpeg(exe=im_ffm.get_ffmpeg_exe(), inputs=None, outputs=None):
        """ Run ffmpeg """
        logger.debug("Running ffmpeg: (exe: '%s', inputs: %s, outputs: %s", exe, inputs, outputs)
        ffm = FFmpeg(executable=exe, inputs=inputs, outputs=outputs)
>>>>>>> 47b43191
        try:
            ff.run(stderr=subprocess.STDOUT)
        except FFRuntimeError as ffe:
            # After receiving SIGINT ffmpeg has a 255 exit code
            if ffe.exit_code == 255:
                pass
            else:
                raise ValueError("An unexpected FFRuntimeError occurred: "
                                 "{}".format(ffe))
        except KeyboardInterrupt:
            pass  # Do nothing if voluntary interruption

    @staticmethod
    def __convert_fps(fps):
        if '/' in fps:
            _fps = fps.split('/')
            return float(_fps[0]) / float(_fps[1])
        else:
            return float(fps)

    @staticmethod
    def __get_duration(start_time, end_time):
        start = [int(i) for i in start_time.split(':')]
        end = [int(i) for i in end_time.split(':')]
        start = datetime.timedelta(hours=start[0], minutes=start[1], seconds=start[2])
        end = datetime.timedelta(hours=end[0], minutes=end[1], seconds=end[2])
        delta = end - start
        s = delta.total_seconds()
        return '{:02}:{:02}:{:02}'.format(int(s // 3600), int(s % 3600 // 60), int(s % 60))

    @staticmethod
    def __get_extracted_filename(path):
        filename = ''
        for file in os.listdir(path):
            if any(i in file for i in DataItem.img_ext):
                filename = file
                break
<<<<<<< HEAD
        filename = filename.split('.')
        img_ext = filename[-1]
        zero_pad = filename[-2]
        name = '.'.join(filename[:-2])

        vid_ext = ''
        underscore = ''
        for ve in [ve.replace('.', '') for ve in DataItem.vid_ext]:
            if ve in zero_pad:
                vid_ext = ve
                zero_pad = zero_pad.replace(ve, '')
                if '_' in zero_pad:
                    zero_pad = len(zero_pad.replace('_', ''))
                    underscore = '_'
                else:
                    zero_pad = len(zero_pad)
=======
        logger.debug("sample filename: '%s'", filename)
        filename, img_ext = os.path.splitext(filename)
        zero_pad = Effmpeg.__get_zero_pad(filename)
        name = filename[:-zero_pad]
        retval = "{}%{}d{}".format(name, zero_pad, img_ext)
        logger.debug("filename: %s, img_ext: '%s', zero_pad: %s, name: '%s'",
                     filename, img_ext, zero_pad, name)
        logger.debug(retval)
        return retval

    @staticmethod
    def __get_zero_pad(filename):
        """ Return the starting position of zero padding from a filename """
        chkstring = filename[::-1]
        logger.trace("filename: %s, chkstring: %s", filename, chkstring)
        pos = 0
        for pos in range(len(chkstring)):
            if not chkstring[pos].isdigit():
>>>>>>> 47b43191
                break

        zero_pad = str(zero_pad).zfill(2)
        filename_list = [name, vid_ext + underscore + '%' + zero_pad + 'd',
                         img_ext]
        return '.'.join(filename_list)

    @staticmethod
    def __check_is_valid_time(value):
        val = value.replace(':', '')
        return val.isdigit()

    @staticmethod
    def __check_equals_time(value, time):
        v = value.replace(':', '')
        t = time.replace(':', '')
        return v.zfill(6) == t.zfill(6)

    @staticmethod
    def parse_time(txt):
        clean_txt = txt.replace(':', '')
        hours = clean_txt[0:2]
        minutes = clean_txt[2:4]
        seconds = clean_txt[4:6]
        return hours + ':' + minutes + ':' + seconds


def bad_args(args):
    """ Print help on bad arguments """
    PARSER.print_help()
    exit(0)


if __name__ == "__main__":
    print('"Easy"-ffmpeg wrapper.\n')

    PARSER = FullHelpArgumentParser()
    SUBPARSER = PARSER.add_subparsers()
    EFFMPEG = cli.EffmpegArgs(
        SUBPARSER, "effmpeg", "Wrapper for various common ffmpeg commands.")
    PARSER.set_defaults(func=bad_args)
    ARGUMENTS = PARSER.parse_args()
    ARGUMENTS.func(ARGUMENTS)<|MERGE_RESOLUTION|>--- conflicted
+++ resolved
@@ -43,6 +43,8 @@
 
     def __init__(self, path=None, name=None, item_type=None, ext=None,
                  fps=None):
+        logger.debug("Initializing %s: (path: '%s', name: '%s', item_type: '%s', ext: '%s')",
+                     self.__class__.__name__, path, name, item_type, ext)
         self.path = path
         self.name = name
         self.type = item_type
@@ -54,8 +56,10 @@
         self.set_name(name)
         if self.is_type("vid") and self.fps is None:
             self.set_fps()
+        logger.debug("Initialized %s", self.__class__.__name__)
 
     def set_name(self, name=None):
+        """ Set the name """
         if name is None and self.path is not None:
             self.name = os.path.basename(self.path)
         elif name is not None and self.path is None:
@@ -64,12 +68,14 @@
             self.name = os.path.basename(name)
         else:
             self.name = None
+        logger.debug(self.name)
 
     def set_type_ext(self, path=None):
+        """ Set the extension """
         if path is not None:
             self.path = path
         if self.path is not None:
-            item_ext = os.path.splitext(self.path)[1]
+            item_ext = os.path.splitext(self.path)[1].lower()
             if item_ext in DataItem.vid_ext:
                 item_type = 'vid'
             elif item_ext in DataItem.audio_ext:
@@ -78,10 +84,12 @@
                 item_type = 'dir'
             self.type = item_type
             self.ext = item_ext
+            logger.debug("path: '%s', type: '%s', ext: '%s'", self.path, self.type, self.ext)
         else:
             return
 
     def set_dirname(self, path=None):
+        """ Set the folder name """
         if path is None and self.path is not None:
             self.dirname = os.path.dirname(self.path)
         elif path is not None and self.path is None:
@@ -90,29 +98,35 @@
             self.dirname = os.path.dirname(path)
         else:
             self.dirname = None
+        logger.debug("path: '%s', dirname: '%s'", path, self.dirname)
 
     def is_type(self, item_type=None):
+        """ Get the type """
         if item_type == "media":
-            return self.type in "vid audio"
+            chk_type = self.type in "vid audio"
         elif item_type == "dir":
-            return self.type == "dir"
+            chk_type = self.type == "dir"
         elif item_type == "vid":
-            return self.type == "vid"
+            chk_type = self.type == "vid"
         elif item_type == "audio":
-            return self.type == "audio"
+            chk_type = self.type == "audio"
         elif item_type.lower() == "none":
-            return self.type is None
-        else:
-            return False
+            chk_type = self.type is None
+        else:
+            chk_type = False
+        logger.debug("item_type: '%s', chk_type: '%s'", item_type, chk_type)
+        return chk_type
 
     def set_fps(self):
+        """ Set the Frames Per Second """
         try:
             self.fps = Effmpeg.get_fps(self.path)
         except FFRuntimeError:
             self.fps = None
-
-
-class Effmpeg(object):
+        logger.debug(self.fps)
+
+
+class Effmpeg():
     """
     Class that allows for "easy" ffmpeg use. It provides a nice cli interface
     for common video operations.
@@ -145,6 +159,7 @@
     _common_ffmpeg_args = ''
 
     def __init__(self, arguments):
+        logger.debug("Initializing %s: (arguments: %s)", self.__class__.__name__, arguments)
         self.args = arguments
         self.exe = im_ffm.get_ffmpeg_exe()
         self.input = DataItem()
@@ -154,10 +169,14 @@
         self.end = ""
         self.duration = ""
         self.print_ = False
+        logger.debug("Initialized %s", self.__class__.__name__)
 
     def process(self):
+        """ EFFMPEG Process """
+        logger.debug("Running Effmpeg")
         # Format action to match the method name
         self.args.action = self.args.action.replace('-', '_')
+        logger.debug("action: '%s", self.args.action)
 
         # Instantiate input DataItem object
         self.input = DataItem(path=self.args.input)
@@ -217,7 +236,6 @@
             self.duration = self.__get_duration(self.start, self.end)
         else:
             self.duration = self.parse_time(str(self.args.duration))
-
         # If fps was left blank in gui, set it to default -1.0 value
         if self.args.fps == '':
             self.args.fps = str(-1.0)
@@ -252,7 +270,7 @@
         elif self.args.transpose is None:
             try:
                 int(self.args.degrees)
-            except ValueError as ve:
+            except ValueError:
                 logger.error("You have entered an invalid value for degrees: %s",
                              self.args.degrees)
                 exit(1)
@@ -270,8 +288,10 @@
             self.print_ = True
 
         self.effmpeg_process()
+        logger.debug("Finished Effmpeg process")
 
     def effmpeg_process(self):
+        """ The effmpeg process """
         kwargs = {"input_": self.input,
                   "output": self.output,
                   "ref_vid": self.ref_vid,
@@ -290,19 +310,28 @@
         action(**kwargs)
 
     @staticmethod
-    def extract(input_=None, output=None, fps=None, extract_ext=None,
+    def extract(input_=None, output=None, fps=None, extract_ext=None, start=None, duration=None,
                 **kwargs):
+        """ Extract video to image frames """
+        logger.debug("input_: %s, output: %s, fps: %s, extract_ext: '%s', start: %s, duration: %s",
+                     input_, output, fps, extract_ext, start, duration)
         _input_opts = Effmpeg._common_ffmpeg_args[:]
+        if start is not None and duration is not None:
+            _input_opts += '-ss {} -t {}'.format(start, duration)
         _input = {input_.path: _input_opts}
-        _output_opts = '-y -vf fps="' + str(fps) + '"'
+        _output_opts = '-y -vf fps="' + str(fps) + '" -q:v 1'
         _output_path = output.path + "/" + input_.name + "_%05d" + extract_ext
         _output = {_output_path: _output_opts}
         os.makedirs(output.path, exist_ok=True)
+        logger.debug("_input: %s, _output: %s", _input, _output)
         Effmpeg.__run_ffmpeg(inputs=_input, outputs=_output)
 
     @staticmethod
     def gen_vid(input_=None, output=None, fps=None, mux_audio=False,
                 ref_vid=None, preview=False, exe=None, **kwargs):
+        """ Generate Video """
+        logger.debug("input: %s, output: %s, fps: %s, mux_audio: %s, ref_vid: '%s', preview: %s, "
+                     "exe: '%s'", input, output, fps, mux_audio, ref_vid, preview, exe)
         filename = Effmpeg.__get_extracted_filename(input_.path)
         _input_opts = Effmpeg._common_ffmpeg_args[:]
         _input_path = os.path.join(input_.path, filename)
@@ -321,49 +350,48 @@
         else:
             _inputs = {_input_path: _input_opts}
         _outputs = {output.path: _output_opts}
+        logger.debug("_inputs: %s, _outputs: %s", _inputs, _outputs)
         Effmpeg.__run_ffmpeg(exe=exe, inputs=_inputs, outputs=_outputs)
 
     @staticmethod
     def get_fps(input_=None, print_=False, **kwargs):
+        """ Get Frames per Second """
         _input_opts = '-v error -select_streams v -of '
         _input_opts += 'default=noprint_wrappers=1:nokey=1 '
         _input_opts += '-show_entries stream=r_frame_rate'
-        if type(input_) == str:
+        if isinstance(input_, str):
             _inputs = {input_: _input_opts}
         else:
             _inputs = {input_.path: _input_opts}
-<<<<<<< HEAD
-        ff = FFprobe(inputs=_inputs)
-        _fps = ff.run(stdout=subprocess.PIPE)[0].decode("utf-8")
-=======
         logger.debug(_inputs)
         ffp = FFprobe(inputs=_inputs)
         _fps = ffp.run(stdout=subprocess.PIPE)[0].decode("utf-8")
->>>>>>> 47b43191
         _fps = _fps.strip()
         if "/" in _fps:
             _fps = _fps.split("/")
             _fps = str(round(int(_fps[0])/int(_fps[1]), 2))
         if print_:
             logger.info("Video fps: %s", _fps)
-        else:
-            return _fps
+        logger.debug(_fps)
+        return _fps
 
     @staticmethod
     def get_info(input_=None, print_=False, **kwargs):
+        """ Get video Info """
         _input_opts = Effmpeg._common_ffmpeg_args[:]
         _inputs = {input_.path: _input_opts}
-        ff = FFprobe(inputs=_inputs)
-        out = ff.run(stdout=subprocess.PIPE,
-                     stderr=subprocess.STDOUT)[0].decode('utf-8')
+        ffp = FFprobe(inputs=_inputs)
+        out = ffp.run(stdout=subprocess.PIPE,
+                      stderr=subprocess.STDOUT)[0].decode('utf-8')
         if print_:
             logger.info(out)
-        else:
-            return out
+        logger.debug(out)
+        return out
 
     @staticmethod
     def rescale(input_=None, output=None, scale=None, preview=False, exe=None,
                 **kwargs):
+        """ Rescale Video """
         _input_opts = Effmpeg._common_ffmpeg_args[:]
         _output_opts = '-vf scale="' + str(scale) + '"'
         if not preview:
@@ -375,6 +403,7 @@
     @staticmethod
     def rotate(input_=None, output=None, degrees=None, transpose=None,
                preview=None, exe=None, **kwargs):
+        """ Rotate Video """
         if transpose is None and degrees is None:
             raise ValueError("You have not supplied a valid transpose or "
                              "degrees value:\ntranspose: {}\ndegrees: "
@@ -400,28 +429,22 @@
     @staticmethod
     def mux_audio(input_=None, output=None, ref_vid=None, preview=None,
                   exe=None, **kwargs):
+        """ Mux Audio """
         _input_opts = Effmpeg._common_ffmpeg_args[:]
         _ref_vid_opts = None
         _output_opts = '-y -c copy -map 0:0 -map 1:1 -shortest'
         if preview:
             raise ValueError("Preview with audio muxing is not supported.")
-<<<<<<< HEAD
-        """
-        if not preview:
-            _output_opts = '-y ' + _output_opts
-        """
-        _inputs = {input_.path: _input_opts, ref_vid.path: _ref_vid_opts}
-=======
         # if not preview:
         #    _output_opts = '-y ' + _output_opts
         _inputs = OrderedDict([(input_.path, _input_opts), (ref_vid.path, _ref_vid_opts)])
->>>>>>> 47b43191
         _outputs = {output.path: _output_opts}
         Effmpeg.__run_ffmpeg(exe=exe, inputs=_inputs, outputs=_outputs)
 
     @staticmethod
     def slice(input_=None, output=None, start=None, duration=None,
               preview=None, exe=None, **kwargs):
+        """ Slice Video """
         _input_opts = Effmpeg._common_ffmpeg_args[:]
         _input_opts += "-ss " + start
         _output_opts = "-t " + duration + " "
@@ -442,21 +465,22 @@
             cls._common_ffmpeg_args = cls.__common_ffmpeg_args_dict["normal"]
 
     def __get_default_output(self):
-        # Set output to the same directory as input
-        # if the user didn't specify it.
+        """ Set output to the same directory as input
+            if the user didn't specify it. """
         if self.args.output == "":
             if self.args.action in self._actions_have_dir_output:
-                return os.path.join(self.input.dirname, 'out')
+                retval = os.path.join(self.input.dirname, 'out')
             elif self.args.action in self._actions_have_vid_output:
                 if self.input.is_type("media"):
                     # Using the same extension as input leads to very poor
                     # output quality, hence the default is mkv for now
-                    return os.path.join(self.input.dirname,
-                                        "out.mkv")  # + self.input.ext)
+                    retval = os.path.join(self.input.dirname, "out.mkv")  # + self.input.ext)
                 else:  # case if input was a directory
-                    return os.path.join(self.input.dirname, 'out.mkv')
-        else:
-            return self.args.output
+                    retval = os.path.join(self.input.dirname, 'out.mkv')
+        else:
+            retval = self.args.output
+        logger.debug(retval)
+        return retval
 
     def __check_have_fps(self, items):
         items_to_check = list()
@@ -471,17 +495,12 @@
         return all(getattr(self, i).fps is None for i in items_to_check)
 
     @staticmethod
-<<<<<<< HEAD
-    def __run_ffmpeg(exe="ffmpeg", inputs=None, outputs=None):
-        ff = FFmpeg(executable=exe, inputs=inputs, outputs=outputs)
-=======
     def __run_ffmpeg(exe=im_ffm.get_ffmpeg_exe(), inputs=None, outputs=None):
         """ Run ffmpeg """
         logger.debug("Running ffmpeg: (exe: '%s', inputs: %s, outputs: %s", exe, inputs, outputs)
         ffm = FFmpeg(executable=exe, inputs=inputs, outputs=outputs)
->>>>>>> 47b43191
         try:
-            ff.run(stderr=subprocess.STDOUT)
+            ffm.run(stderr=subprocess.STDOUT)
         except FFRuntimeError as ffe:
             # After receiving SIGINT ffmpeg has a 255 exit code
             if ffe.exit_code == 255:
@@ -491,50 +510,43 @@
                                  "{}".format(ffe))
         except KeyboardInterrupt:
             pass  # Do nothing if voluntary interruption
+        logger.debug("ffmpeg finished")
 
     @staticmethod
     def __convert_fps(fps):
+        """ Convert to Frames per Second """
         if '/' in fps:
             _fps = fps.split('/')
-            return float(_fps[0]) / float(_fps[1])
-        else:
-            return float(fps)
+            retval = float(_fps[0]) / float(_fps[1])
+        else:
+            retval = float(fps)
+        logger.debug(retval)
+        return retval
 
     @staticmethod
     def __get_duration(start_time, end_time):
+        """ Get the duration """
         start = [int(i) for i in start_time.split(':')]
         end = [int(i) for i in end_time.split(':')]
         start = datetime.timedelta(hours=start[0], minutes=start[1], seconds=start[2])
         end = datetime.timedelta(hours=end[0], minutes=end[1], seconds=end[2])
         delta = end - start
-        s = delta.total_seconds()
-        return '{:02}:{:02}:{:02}'.format(int(s // 3600), int(s % 3600 // 60), int(s % 60))
+        secs = delta.total_seconds()
+        retval = '{:02}:{:02}:{:02}'.format(int(secs // 3600),
+                                            int(secs % 3600 // 60),
+                                            int(secs % 60))
+        logger.debug(retval)
+        return retval
 
     @staticmethod
     def __get_extracted_filename(path):
+        """ Get the extracted filename """
+        logger.debug("path: '%s'", path)
         filename = ''
         for file in os.listdir(path):
             if any(i in file for i in DataItem.img_ext):
                 filename = file
                 break
-<<<<<<< HEAD
-        filename = filename.split('.')
-        img_ext = filename[-1]
-        zero_pad = filename[-2]
-        name = '.'.join(filename[:-2])
-
-        vid_ext = ''
-        underscore = ''
-        for ve in [ve.replace('.', '') for ve in DataItem.vid_ext]:
-            if ve in zero_pad:
-                vid_ext = ve
-                zero_pad = zero_pad.replace(ve, '')
-                if '_' in zero_pad:
-                    zero_pad = len(zero_pad.replace('_', ''))
-                    underscore = '_'
-                else:
-                    zero_pad = len(zero_pad)
-=======
         logger.debug("sample filename: '%s'", filename)
         filename, img_ext = os.path.splitext(filename)
         zero_pad = Effmpeg.__get_zero_pad(filename)
@@ -553,35 +565,40 @@
         pos = 0
         for pos in range(len(chkstring)):
             if not chkstring[pos].isdigit():
->>>>>>> 47b43191
                 break
-
-        zero_pad = str(zero_pad).zfill(2)
-        filename_list = [name, vid_ext + underscore + '%' + zero_pad + 'd',
-                         img_ext]
-        return '.'.join(filename_list)
+        logger.debug("filename: '%s', pos: %s", filename, pos)
+        return pos
 
     @staticmethod
     def __check_is_valid_time(value):
+        """ Check valid time """
         val = value.replace(':', '')
-        return val.isdigit()
+        retval = val.isdigit()
+        logger.debug("value: '%s', retval: %s", value, retval)
+        return retval
 
     @staticmethod
     def __check_equals_time(value, time):
-        v = value.replace(':', '')
-        t = time.replace(':', '')
-        return v.zfill(6) == t.zfill(6)
+        """ Check equals time """
+        val = value.replace(':', '')
+        tme = time.replace(':', '')
+        retval = val.zfill(6) == tme.zfill(6)
+        logger.debug("value: '%s', time: %s, retval: %s", value, time, retval)
+        return retval
 
     @staticmethod
     def parse_time(txt):
+        """ Parse Time """
         clean_txt = txt.replace(':', '')
         hours = clean_txt[0:2]
         minutes = clean_txt[2:4]
         seconds = clean_txt[4:6]
-        return hours + ':' + minutes + ':' + seconds
-
-
-def bad_args(args):
+        retval = hours + ':' + minutes + ':' + seconds
+        logger.debug("txt: '%s', retval: %s", txt, retval)
+        return retval
+
+
+def bad_args(args):  # pylint: disable=unused-argument
     """ Print help on bad arguments """
     PARSER.print_help()
     exit(0)
