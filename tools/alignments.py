#!/usr/bin/env python3
""" Tools for manipulating the alignments seralized file """
import logging

from lib.utils import set_system_verbosity
from .lib_alignments import (AlignmentData, Check, Draw, # noqa pylint: disable=unused-import
                             Extract, Legacy, Manual, Merge, Reformat, Rename,
                             RemoveAlignments, Sort, Spatial)

logger = logging.getLogger(__name__)  # pylint: disable=invalid-name


class Alignments():
    """ Perform tasks relating to alignments file """
    def __init__(self, arguments):
        logger.debug("Initializing %s: (arguments: '%s'", self.__class__.__name__, arguments)
        self.args = arguments
<<<<<<< HEAD
        set_system_verbosity()
=======
        set_system_verbosity(self.args.loglevel)
        self.alignments = self.load_alignments()
        logger.debug("Initialized %s", self.__class__.__name__)

    def load_alignments(self):
        """ Loading alignments """
        logger.debug("Loading alignments")
        if len(self.args.alignments_file) > 1 and self.args.job != "merge":
            logger.error("Multiple alignments files are only permitted for merging")
            exit(0)
        if len(self.args.alignments_file) == 1 and self.args.job == "merge":
            logger.error("More than one alignments file required for merging")
            exit(0)
>>>>>>> 47b43191

        dest_format = self.get_dest_format()
        if len(self.args.alignments_file) == 1:
            retval = AlignmentData(self.args.alignments_file[0], dest_format)
        else:
            retval = [AlignmentData(a_file, dest_format) for a_file in self.args.alignments_file]
        logger.debug("Alignments: %s", retval)
        return retval

    def get_dest_format(self):
        """ Set the destination format for Alignments """
        dest_format = None
        if hasattr(self.args, 'alignment_format') and self.args.alignment_format:
            dest_format = self.args.alignment_format
        logger.debug(dest_format)
        return dest_format

    def process(self):
        """ Main processing function of the Align tool """
        if self.args.job.startswith("extract"):
            job = Extract
        elif self.args.job.startswith("remove-"):
            job = RemoveAlignments
        elif self.args.job.startswith("sort-"):
            job = Sort
        elif self.args.job in("missing-alignments", "missing-frames",
                              "multi-faces", "leftover-faces", "no-faces"):
            job = Check
        else:
            job = globals()[self.args.job.title()]
        job = job(self.alignments, self.args)
        logger.debug(job)
        job.process()<|MERGE_RESOLUTION|>--- conflicted
+++ resolved
@@ -5,7 +5,7 @@
 from lib.utils import set_system_verbosity
 from .lib_alignments import (AlignmentData, Check, Draw, # noqa pylint: disable=unused-import
                              Extract, Legacy, Manual, Merge, Reformat, Rename,
-                             RemoveAlignments, Sort, Spatial)
+                             RemoveAlignments, Sort, Spatial, UpdateHashes)
 
 logger = logging.getLogger(__name__)  # pylint: disable=invalid-name
 
@@ -15,9 +15,6 @@
     def __init__(self, arguments):
         logger.debug("Initializing %s: (arguments: '%s'", self.__class__.__name__, arguments)
         self.args = arguments
-<<<<<<< HEAD
-        set_system_verbosity()
-=======
         set_system_verbosity(self.args.loglevel)
         self.alignments = self.load_alignments()
         logger.debug("Initialized %s", self.__class__.__name__)
@@ -31,7 +28,6 @@
         if len(self.args.alignments_file) == 1 and self.args.job == "merge":
             logger.error("More than one alignments file required for merging")
             exit(0)
->>>>>>> 47b43191
 
         dest_format = self.get_dest_format()
         if len(self.args.alignments_file) == 1:
@@ -53,6 +49,8 @@
         """ Main processing function of the Align tool """
         if self.args.job.startswith("extract"):
             job = Extract
+        elif self.args.job == "update-hashes":
+            job = UpdateHashes
         elif self.args.job.startswith("remove-"):
             job = RemoveAlignments
         elif self.args.job.startswith("sort-"):
