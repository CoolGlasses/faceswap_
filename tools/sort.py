--- conflicted
+++ resolved
@@ -87,16 +87,7 @@
     @staticmethod
     def launch_aligner():
         """ Load the aligner plugin to retrieve landmarks """
-<<<<<<< HEAD
-        out_queue = queue_manager.get_queue("out")
-        kwargs = {"in_queue": queue_manager.get_queue("in"),
-                  "out_queue": out_queue}
-
-<<<<<<< HEAD
-        for plugin in ("fan", "dlib"):
-=======
         for plugin in ("fan", "cv2_dnn"):
->>>>>>> upstream/master
             aligner = PluginLoader.get_aligner(plugin)(loglevel=self.args.loglevel)
             process = SpawnProcess(aligner.run, **kwargs)
             event = process.event
@@ -125,7 +116,6 @@
                 break
             process.join()
             logger.error("Error initializing FAN. Trying CV2-DNN")
-=======
         kwargs = dict(in_queue=queue_manager.get_queue("in"),
                       out_queue=queue_manager.get_queue("out"),
                       queue_size=8)
@@ -133,39 +123,23 @@
         aligner.batchsize = 1
         aligner.initialize(**kwargs)
         aligner.start()
->>>>>>> 97dc8c13
 
     @staticmethod
     def alignment_dict(image):
         """ Set the image to a dict for alignment """
         height, width = image.shape[:2]
         face = DetectedFace(x=0, w=width, y=0, h=height)
-<<<<<<< HEAD
-<<<<<<< HEAD
-        face = face.to_dlib_rect()
-=======
         face = face.to_bounding_box_dict()
->>>>>>> upstream/master
-=======
->>>>>>> 97dc8c13
         return {"image": image,
                 "detected_faces": [face]}
 
     @staticmethod
     def get_landmarks(filename):
         """ Extract the face from a frame (If not alignments file found) """
-<<<<<<< HEAD
-        image = cv2.imread(filename)
-=======
         image = cv2_read_img(filename, raise_error=True)
-<<<<<<< HEAD
->>>>>>> upstream/master
-        queue_manager.get_queue("in").put(Sort.alignment_dict(image))
-=======
         feed = Sort.alignment_dict(image)
         feed["filename"] = filename
         queue_manager.get_queue("in").put(feed)
->>>>>>> 97dc8c13
         face = queue_manager.get_queue("out").get()
         landmarks = face["detected_faces"][0].landmarks_xy
         return landmarks
@@ -216,67 +190,6 @@
 
         logger.info("Sorting by face similarity...")
 
-<<<<<<< HEAD
-        img_list = [[img, face_recognition.face_encodings(cv2.imread(img))]
-                    for img in
-                    tqdm(self.find_images(input_dir),
-                         desc="Loading",
-                         file=sys.stdout)]
-
-        img_list_len = len(img_list)
-        for i in tqdm(range(0, img_list_len - 1),
-                      desc="Sorting",
-                      file=sys.stdout):
-            min_score = float("inf")
-            j_min_score = i + 1
-            for j in range(i + 1, len(img_list)):
-                f1encs = img_list[i][1]
-                f2encs = img_list[j][1]
-                if f1encs and f2encs:
-                    score = face_recognition.face_distance(f1encs[0],
-                                                           f2encs)[0]
-                else:
-                    score = float("inf")
-
-                if score < min_score:
-                    min_score = score
-                    j_min_score = j
-            (img_list[i + 1],
-             img_list[j_min_score]) = (img_list[j_min_score],
-                                       img_list[i + 1])
-        return img_list
-
-    def sort_face_dissim(self):
-        """ Sort by face dissimilarity """
-        input_dir = self.args.input_dir
-
-        logger.info("Sorting by face dissimilarity...")
-
-        img_list = [[img, face_recognition.face_encodings(cv2.imread(img)), 0]
-                    for img in
-                    tqdm(self.find_images(input_dir),
-                         desc="Loading",
-                         file=sys.stdout)]
-
-        img_list_len = len(img_list)
-        for i in tqdm(range(0, img_list_len), desc="Sorting", file=sys.stdout):
-            score_total = 0
-            for j in range(0, img_list_len):
-                if i == j:
-                    continue
-                try:
-                    score_total += face_recognition.face_distance(
-                        [img_list[i][1]],
-                        [img_list[j][1]])
-                except:
-                    logger.info("except")
-                    pass
-
-            img_list[i][2] = score_total
-
-        logger.info("Sorting...")
-        img_list = sorted(img_list, key=operator.itemgetter(2), reverse=True)
-=======
         images = np.array(self.find_images(input_dir))
         preds = np.array([self.vgg_face.predict(cv2_read_img(img, raise_error=True))
                           for img in tqdm(images, desc="loading", file=sys.stdout)])
@@ -284,7 +197,6 @@
                     "minutes...")
         indices = self.vgg_face.sorted_similarity(preds, method="ward")
         img_list = images[indices]
->>>>>>> upstream/master
         return img_list
 
     def sort_face_cnn(self):
@@ -747,19 +659,10 @@
     @staticmethod
     def estimate_blur(image_file):
         """
-<<<<<<< HEAD
-        Estimate the amount of blur an image has
-        with the variance of the Laplacian.
-        Normalize by pixel number to offset the effect
-        of image size on pixel gradients & variance
-        """
-        image = cv2.imread(image_file)
-=======
         Estimate the amount of blur an image has with the variance of the Laplacian.
         Normalize by pixel number to offset the effect of image size on pixel gradients & variance
         """
         image = cv2_read_img(image_file, raise_error=True)
->>>>>>> upstream/master
         if image.ndim == 3:
             image = cv2.cvtColor(image, cv2.COLOR_BGR2GRAY)
         blur_map = cv2.Laplacian(image, cv2.CV_32F)
